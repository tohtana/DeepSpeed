# Copyright (c) Microsoft Corporation.
# SPDX-License-Identifier: Apache-2.0

# DeepSpeed Team

import sys
import gc
import collections
import itertools
from typing import Deque, Dict, Set, List, Tuple, Container, Optional, Any
from contextlib import contextmanager
from dataclasses import dataclass, field

from deepspeed import comm as dist
from deepspeed.utils import groups, z3_leaf_parameter

from torch._utils import _flatten_dense_tensors, _unflatten_dense_tensors
from deepspeed.runtime.base_optimizer import ZeROOptimizer
from deepspeed.utils import logger
from deepspeed.utils.torch import register_grad_hook, required_torch_version
from deepspeed.runtime.fp16.loss_scaler import CreateLossScaler
from deepspeed.runtime.torch_autocast import get_autocast_dtype, get_all_comm_dtypes, is_autocast_initialized, sort_dtypes
from deepspeed.runtime.comm.coalesced_collectives import reduce_scatter_coalesced, all_to_all_quant_reduce, all_to_all_loco_quant_reduce
from deepspeed.runtime.utils import inf, is_model_parallel_parameter, get_only_unique_item, mask_nan_or_inf_with_val_inplace
from deepspeed.runtime.zero.partition_parameters import *
from deepspeed.runtime.zero.config import ZeroStageEnum
from deepspeed.runtime.zero.offload_config import OffloadDeviceEnum, OffloadStateTypeEnum
from deepspeed.runtime.zero.parameter_offload import DeepSpeedZeRoOffload
import deepspeed.runtime.zenflow.engine_stage3 as zf_engine_stage3
from deepspeed.runtime.zero.utils import get_mapping_to_flat_buffer
from deepspeed.runtime.zero.offload_states import offload_adam_states, reload_adam_states
from deepspeed.ops.adam import DeepSpeedCPUAdam
from deepspeed.runtime.swap_tensor.partitioned_param_swapper import PartitionedParamStatus
from deepspeed.runtime.swap_tensor.optimizer_utils import OptimizerSwapper
from deepspeed.runtime.swap_tensor.partitioned_optimizer_swapper import PartitionedOptimizerSwapper
from deepspeed.runtime.swap_tensor.pipelined_optimizer_swapper import PipelinedOptimizerSwapper
from deepspeed.checkpoint.constants import OPTIMIZER_STATE_DICT, FP32_FLAT_GROUPS, PARTITION_COUNT, ZERO_STAGE, LOSS_SCALER
from deepspeed.accelerator import get_accelerator

# Toggle this to true to enable correctness test
# with gradient partitioning and without
pg_correctness_test = False

OPTIMIZER_SWAP_IN_STATE_TIMER = 'optimizer_swap_in_state'
INIT_OPTIMIZER_TIMER = 'init_optimizer_state'
OPTIMIZER_SWAP_OUT_STATE_TIMER = 'optimizer_swap_out_state'
OPTIMIZER_STEP_TIMER = 'optimizer_step'


def print_rank_0(message, debug=False, force=False):
    rank = dist.get_rank()
    if rank == 0 and (debug or force):
        logger.info(message)
    # other variations
    # - print for all ranks w/o interleaving
    # printflock(f"[{rank}] {message}")
    # - print to log file per rank
    # log_rank_file(rank, message)


def input(msg):
    return


def isclose(a, b, rtol=1e-09, atol=0.0):
    return abs(a - b) <= max(rtol * max(abs(a), abs(b)), atol)


def lcm(x, y):
    from fractions import gcd  # or can import gcd from `math` in Python 3
    return x * y // gcd(x, y)


def move_to_cpu(tensor_list):
    for tensor in tensor_list:
        tensor.data = tensor.data.cpu()


@contextmanager
def unwrap_model_for_generation(model):
    """
    For ZeRO-3 models, we gather the weights once to speed up generation.
    """
    with GatheredParameters(model.parameters()):
        # Removes the optimizer hooks from a DeepSpeed ZeRO-3 model.

        # Remove hooks
        if model.optimizer is not None and hasattr(model.optimizer, "parameter_offload"):
            optimizer_offload = model.optimizer.parameter_offload
        elif model.optimizer is not None:
            optimizer_offload = model.optimizer

        for hook in optimizer_offload.forward_hooks:
            hook.remove()
        for hook in optimizer_offload.backward_hooks:
            hook.remove()

        optimizer_offload.forward_hooks = []
        optimizer_offload.backward_hooks = []

        yield model

        # Adds the optimizer hooks from a DeepSpeed ZeRO-3 model.
        if model.optimizer is not None and hasattr(model.optimizer, "parameter_offload"):
            optimizer_offload = model.optimizer.parameter_offload
        elif model.optimizer is not None:
            optimizer_offload = model.optimizer
        optimizer_offload._register_deepspeed_module(optimizer_offload.module)
    return


@dataclass
class IPGBucketZ3:
    buffer: Optional[torch.Tensor] = None
    buffer_meta: Optional[torch.Tensor] = None
    params: List[torch.Tensor] = field(default_factory=list)
    elements: int = 0

    def clear(self):
        self.buffer = None
        self.buffer_meta = None
        self.params.clear()
        self.elements = 0


INITIAL_MICRO_STEP_ID = -1


class DeepSpeedZeroOptimizer_Stage3(ZeROOptimizer):
    """
    DeepSpeedZeroOptimizer designed to reduce the memory footprint
    required for training large deep learning models.

    For more details please see ZeRO: Memory Optimization Towards Training A Trillion Parameter Models
    https://arxiv.org/abs/1910.02054

    For usage examples, refer to TODO: DeepSpeed Tutorial

    """

    def __init__(
        self,
        module,
        init_optimizer,
        param_names,
        timers,
        ds_config,
        static_loss_scale=1.0,
        dynamic_loss_scale=False,
        dynamic_loss_args=None,
        verbose=True,
        contiguous_gradients=True,
        reduce_bucket_size=500000000,
        prefetch_bucket_size=50000000,
        max_reuse_distance=1000000000,
        max_live_parameters=1000000000,
        param_persistence_threshold=100000,
        model_persistence_threshold=sys.maxsize,
        dp_process_group=None,
        reduce_scatter=True,
        overlap_comm=False,
        offload_optimizer_config=None,
        offload_param_config=None,
        zenflow_config=None,
        sub_group_size=1000000000000,
        offload_ratio=0.0,
        mpu=None,
        clip_grad=0.0,
        gradient_accumulation_dtype=torch.float32,
        communication_data_type=torch.float16,
        postscale_gradients=True,
        gradient_predivide_factor=1.0,
        gradient_accumulation_steps=1,
        elastic_checkpoint=False,
        aio_config=None,
        all2all_process_group=None,
        zero_hpz_partition_size=1,
        zero_quantized_weights=False,
        zero_quantized_nontrainable_weights=False,
        zero_module_granularity_threshold=0,
        zeropp_loco_param=None,
        log_trace_cache_warnings=False,
        enable_sanity_checks=False,
        cpuadam_cores_perc=0.8,
    ):
        see_memory_usage("Stage 3 initialize beginning", force=True)

        print_rank_0(f"initialized {__class__.__name__} with args: {locals()}", force=False)
        super().__init__()

        if dist.get_rank() == 0:
            logger.info(f"Reduce bucket size {reduce_bucket_size}")
            logger.info(f"Prefetch bucket size {prefetch_bucket_size}")
        # The fused optimizer does all the work. We need this layer for two reason:
        # 1. maintain same user API from apex.fp16_utils
        # 2. keep common stuff here in case we need to add ne552w fused optimizer later

        # differences from apex.fp16_utils:
        # - assume all model params in fp16
        # - assume all params requires grad
        # - flat by groups, not keeping state. TODO: remove state explicitly?
        # - master grad and unflat master weight never exist. TODO: a way to save out unflat master?
        if not get_accelerator().is_available():
            raise SystemError("Cannot use fp16 without accelerator.")

        self.optimizer = init_optimizer
        self.param_names = param_names

        # Use torch (un)flatten ops
        self.flatten = _flatten_dense_tensors
        self.unflatten = _unflatten_dense_tensors
        self.dtype = self.optimizer.param_groups[0]['params'][0].dtype
        self.gradient_accumulation_dtype = gradient_accumulation_dtype
        self._global_grad_norm = 0.

        self.custom_loss_scaler = False
        self.external_loss_scale = None

        self.optimizer_swapper = None
        self.swap_optimizer = False

        self.offload_optimizer = False
        self.offload_optimizer_pin_memory = False
        self.offload_optimizer_fast_init = False
        self.offload_param = False
        self.offload_param_pin_memory = False
        self.params_in_nvme_and_cpu = False
        self.max_params_in_cpu = 0
        self.partial_offload = offload_ratio
        self.enable_sanity_checks = enable_sanity_checks

        self.create_zenflow_hooks()
        self._initialize_zenflow_stage3_prologue(module, zenflow_config)

        #num of ranks in a ZeRO param partitioning group
        self.zero_hpz_partition_size = zero_hpz_partition_size

        zero_param_parallel_group = groups._get_zero_param_intra_parallel_group()
        print_rank_0(
            f"ZeRO Stage 3 param partitioning group {self.zero_hpz_partition_size} {zero_param_parallel_group}",
            force=False)
        if self.zero_hpz_partition_size > 1 and zero_param_parallel_group is None:
            self._set_zero_group_parallelism()
            zero_param_parallel_group = groups._get_zero_param_intra_parallel_group()

        self.parameter_offload = self.initialize_ds_offload(
            module=module,
            timers=timers,
            ds_config=ds_config,
            zenflow=self.zenflow,
            overlap_comm=overlap_comm,
            prefetch_bucket_size=prefetch_bucket_size,
            max_reuse_distance=max_reuse_distance,
            max_live_parameters=max_live_parameters,
            param_persistence_threshold=param_persistence_threshold,
            model_persistence_threshold=model_persistence_threshold,
            dp_process_group=dp_process_group,
            offload_param_config=offload_param_config,
            mpu=mpu,
            zero_param_parallel_group=zero_param_parallel_group,
            zero_quantized_weights=zero_quantized_weights,
            zero_quantized_nontrainable_weights=zero_quantized_nontrainable_weights,
            zero_module_granularity_threshold=zero_module_granularity_threshold,
            log_trace_cache_warnings=log_trace_cache_warnings,
        )

        self.persistent_parameters = self.parameter_offload.persistent_parameters
        self._configure_offloading(offload_optimizer_config, offload_param_config)

        # backup fused_adam optimizer init
        if self.offload_optimizer and self.partial_offload != 1.0:
            backup_gpu_tensor = torch.randn(1, device=get_accelerator().device_name()).to(self.dtype)
            backup_gpu_param = torch.nn.Parameter(backup_gpu_tensor)
            assert type(init_optimizer) == DeepSpeedCPUAdam, 'Hybrid Optimizer Only Supports DeepSpeedCPUAdam'
            self.backup_optimizer = torch.optim.AdamW([backup_gpu_param],
                                                      lr=self.optimizer.param_groups[0]["lr"],
                                                      betas=self.optimizer.param_groups[0]["betas"],
                                                      eps=self.optimizer.param_groups[0]["eps"],
                                                      weight_decay=self.optimizer.param_groups[0]["weight_decay"],
                                                      amsgrad=self.optimizer.param_groups[0]["amsgrad"])
            # Multiple param_groups configs for back-up optimizer
            if len(self.optimizer.param_groups) > 1:
                for i in range(1, len(self.optimizer.param_groups)):
                    self.backup_optimizer.add_param_group(self.optimizer.param_groups[i])

        self._initialize_zenflow_stage3_epilogue(zenflow_config, overlap_comm)

        self.module = module
        self.elastic_checkpoint = elastic_checkpoint

        self.device = get_accelerator().current_device_name() if not self.offload_optimizer else OffloadDeviceEnum.cpu

        self.inf_or_nan_tracker: Tensor = torch.zeros(1, dtype=torch.bool, device=self.device, requires_grad=False)

        self.deepspeed_adam_offload = (self.offload_optimizer and type(init_optimizer) == DeepSpeedCPUAdam)

        ### streams used for overlapping computation with communication
        self.reduce_and_partition_stream = None if get_accelerator().is_synchronized_device() else get_accelerator(
        ).Stream() if overlap_comm else get_accelerator().default_stream()

        ############################################################################

        self.n_caching_allocator_flushes = 0

        #-------------Stage 3 Setup-------------------#

        self.timers = timers

        self.all2all_process_group = all2all_process_group

        self.reduce_scatter = reduce_scatter

        self.dp_process_group = self.parameter_offload.dp_process_group
        self.sequence_parallel_size = groups._get_sequence_parallel_world_size()

        self.all2all_process_group = all2all_process_group

        self.zero_quantized_nontrainable_weights = zero_quantized_nontrainable_weights

        self.partition_count = dist.get_world_size(group=self.dp_process_group)

        self.zeropp_loco_param = zeropp_loco_param

        if mpu is None or hasattr(mpu, 'initialize_sequence_parallel'):
            self.model_parallel_group = None
            self.model_parallel_rank = 0
        else:
            self.model_parallel_group = mpu.get_model_parallel_group()
            self.model_parallel_rank = mpu.get_model_parallel_rank()

        self.overflow = False
        self.clip_grad = clip_grad
        self.communication_data_type = communication_data_type
        self.gradient_predivide_factor = gradient_predivide_factor
        self.postscale_gradients = postscale_gradients
        self.gradient_accumulation_steps = gradient_accumulation_steps
        self.micro_step_id = 0
        self.reduce_bucket_size = int(reduce_bucket_size)

        if self.all2all_process_group is not None:
            assert self.all2all_process_group is not None and self.reduce_scatter == True, "when enable all_to_all_reduce, reduce_scatter should also be enabled for data type checks."

        if self.reduce_scatter:
            valid_reduce_scatter_dtypes = (torch.float16, torch.bfloat16, torch.float32)
            assert self.communication_data_type in valid_reduce_scatter_dtypes, f"ZeRO-3 supports {valid_reduce_scatter_dtypes} communication_data_type with reduce scatter enabled. Got: '{self.communication_data_type}'"
            assert self.gradient_predivide_factor == 1.0, "gradient_predivide_factor != 1.0 is not yet supported with ZeRO-3 with reduce scatter enabled"
            assert self.postscale_gradients, "pre-scale gradients is not yet supported with ZeRO-3 with reduce scatter enabled"

        # Holds the mode parameter
        # The param.data may not hold any meaningful data
        # when param's status is NOT_AVAILABLE or IN_FLGHT
        self.fp16_groups = []

        # Hold partitioned parameters
        self.fp16_partitioned_groups = []

        # Holds a fused and flattened copy of the parameters
        self.fp16_partitioned_groups_flat = []
        self.fp16_partitioned_groups_flat_numel = []
        self.fp16_partitioned_groups_flat_id = []

        #defragmented pinned memory
        self.param_groups_fp16_flat_cpu_memory = []

        #a single 32-bit partition of the parallel partitioned parameters
        #that this process will update
        self.fp32_partitioned_groups_flat = []
        self.next_swappable_fp32_partitioned_groups = []

        # number of elements per partition in each group
        self.partition_size = []

        self.all_reduce_print = False

        self.prefetch_elements = int(prefetch_bucket_size)

        self.contiguous_gradients = contiguous_gradients

        # padding on each partition for alignment purposes
        self.groups_padding = []

        self.sub_group_size = sub_group_size

        self.sub_group_to_group_id = {}

        # Trainable parameters
        self.trainable_param_groups = self._get_trainable_parameter_groups()

        see_memory_usage("Before creating fp16 partitions", force=True)
        self._create_fp16_partitions_with_defragmentation(self.trainable_param_groups)
        num_fp16_subgroups = len(self.fp16_partitioned_groups_flat)
        see_memory_usage(f"After creating fp16 partitions: {num_fp16_subgroups}", force=True)

        # Optimizer tensor swapping
        if self.swap_optimizer:
            self._configure_tensor_swapping(offload_optimizer_config, aio_config)

        self.is_gradient_accumulation_boundary: bool = True

        self.param_reduce_events: Deque[get_accelerator().Event] = collections.deque()
        # TODO. make this configurable via JSON
        self.max_param_reduce_events: int = 2

        self.param_dict = {}

        # map between param_id and bool to specify if a param is in this partition
        self.is_param_in_current_partition = {}

        self.torch_autocast_gradscaler = None
        if is_autocast_initialized():
            comm_dtypes = get_all_comm_dtypes([p for params in self.fp16_groups for p in params])
            if get_autocast_dtype() == torch.float16:
                self.torch_autocast_gradscaler = torch.amp.GradScaler(device=get_accelerator().device_name())
        else:
            comm_dtypes = {self.communication_data_type}

        self.ipg_buckets: Dict[torch.dtype, IPGBucketZ3] = {dtype: IPGBucketZ3() for dtype in comm_dtypes}

        self.params_already_reduced = {}
        self.previous_reduced_grads = None

        # model parameter traversal-based param id that's stable across runs
        for params_group in self.fp16_groups:
            for param in params_group:
                param_id = self.get_param_id(param)
                self.param_dict[param_id] = param
                self.params_already_reduced[param_id] = False

        #Largest partitioned param
        largest_partitioned_param_numel = 0
        for fp16_partitioned_group in self.fp16_partitioned_groups:
            if len(fp16_partitioned_group) > 0:
                largest_partitioned_param_numel = max(
                    largest_partitioned_param_numel,
                    max([max(tensor.numel(), tensor.ds_numel) for tensor in fp16_partitioned_group]))

        print_rank_0(f'Largest partitioned param numel = {largest_partitioned_param_numel}', force=False)

        self._setup_for_real_optimizer()
        self.grad_position = {}
        self.set_grad_positions()

        if self.offload_optimizer:
            self.norm_for_param_grads = {}

        # stores if a partition has been reduced in this step
        self.is_partition_reduced = {}

        # stores if a grad in a partition has been computed or not
        self.is_grad_computed = {}

        # will store the averaged gradients required by this partition
        self.averaged_gradients = {}

        #creates backward hooks for gradient partitioning
        ###Calls all gather param
        self._grad_acc_hooks = []
        self._leaf_module_hooks = []
        self.create_reduce_and_remove_grad_hooks()

        #exit(0)

        # we may have a way of fusing dynamic scale. Do not support for now
        self.loss_scaler = CreateLossScaler(dtype=self.dtype,
                                            static_loss_scale=static_loss_scale,
                                            dynamic_scaling=dynamic_loss_scale,
                                            dynamic_loss_args=dynamic_loss_args)
        self.dynamic_loss_scale = self.loss_scaler.dynamic

        self.debug_fp16_grads = [{} for _ in self.fp16_groups]

        self._link_all_hp_params()

        self.offloaded_states: Set[OffloadDeviceEnum] = set()

        if dist.get_rank(group=self.dp_process_group) == 0:
            see_memory_usage("After initializing ZeRO optimizer", force=True)

    def destroy(self):
        self.parameter_offload.destroy()
        for hook in self._grad_acc_hooks:
            hook.remove()
        for hook in self._leaf_module_hooks:
            hook.remove()
        print_rank_0("Removed grad acc hooks", force=False)
        self.ipg_buckets.clear()

    def create_zenflow_hooks(self):
        from functools import partial
        hook_names = [
            "_initialize_zenflow_stage3_prologue",
            "_initialize_zenflow_stage3_epilogue",
            "zenflow_cpu_optimizer_step",
            "_sync_selective_optimizer_lr",
            "selective_optimizer_step",
            "is_zenflow_select_boundary",
            "update_selected_channels",
            "_process_selected_fp32_groups_grad",
            "zenflow_backward_prologue",
            "zenflow_backward_epilogue",
            "log_selective_optimizer_timers",
        ]

        for name in hook_names:
            fn = getattr(zf_engine_stage3, name)
            setattr(self, name, partial(fn, self))

    def initialize_ds_offload(
        self,
        module,
        timers,
        ds_config,
        zenflow,
        overlap_comm,
        prefetch_bucket_size,
        max_reuse_distance,
        max_live_parameters,
        param_persistence_threshold,
        model_persistence_threshold,
        dp_process_group,
        offload_param_config,
        mpu,
        zero_param_parallel_group,
        zero_quantized_weights,
        zero_quantized_nontrainable_weights,
        zero_module_granularity_threshold,
        log_trace_cache_warnings,
    ):
        return DeepSpeedZeRoOffload(module=module,
                                    timers=timers,
                                    ds_config=ds_config,
                                    zenflow=zenflow,
                                    overlap_comm=overlap_comm,
                                    prefetch_bucket_size=prefetch_bucket_size,
                                    max_reuse_distance=max_reuse_distance,
                                    max_live_parameters=max_live_parameters,
                                    param_persistence_threshold=param_persistence_threshold,
                                    model_persistence_threshold=model_persistence_threshold,
                                    dp_process_group=dp_process_group,
                                    offload_param_config=offload_param_config,
                                    mpu=mpu,
                                    zero_param_parallel_group=zero_param_parallel_group,
                                    zero_quantized_weights=zero_quantized_weights,
                                    zero_quantized_nontrainable_weights=zero_quantized_nontrainable_weights,
                                    zero_module_granularity_threshold=zero_module_granularity_threshold,
                                    log_trace_cache_warnings=log_trace_cache_warnings)

    def _get_trainable_parameter_groups(self):
        param_groups = []
        PARAMS_KEY = "params"
        for param_group in self.optimizer.param_groups:
            trainable_params = [p for p in param_group[PARAMS_KEY] if p.requires_grad]
            if len(trainable_params) == 0:
                continue

            trainable_param_group = {}
            for key in param_group.keys():
                if key == PARAMS_KEY:
                    trainable_param_group[PARAMS_KEY] = trainable_params
                else:
                    trainable_param_group[key] = param_group[key]
            param_groups.append(trainable_param_group)

        return param_groups

    def _set_zero_group_parallelism(self):
        groups._create_zero_param_parallel_group(self.zero_hpz_partition_size)

    def invalidate_secondary_tensor(self):
        for fpg in self.fp16_groups:
            for param in fpg:
                if param.ds_secondary_tensor is not None:
                    param.ds_secondary_tensor = None

    def _setup_for_real_optimizer(self):
        see_memory_usage("Before creating fp32 partitions", force=True)
        self._create_fp32_partitions()
        see_memory_usage("After creating fp32 partitions", force=True)
        dist.barrier()

        # To support pipelined optimizer swapping
        self._create_next_swappable_fp32_groups()

        see_memory_usage("Before initializing optimizer states", force=True)

        self.initialize_optimizer_states()
        see_memory_usage("After initializing optimizer states", force=True)
        dist.barrier()

        if dist.get_rank() == 0:
            logger.info("optimizer state initialized")

        # IPG
        if self.contiguous_gradients:
            for dtype, bucket in self.ipg_buckets.items():
                bucket.buffer = torch.empty(self.reduce_bucket_size,
                                            dtype=dtype,
                                            device=get_accelerator().current_device_name())

        self.grad_partitions_flat_buffer = None
        self.__param_id_to_grad_partition: Dict[int, Tensor] = {}

        all_params = list(itertools.chain.from_iterable(self.fp16_groups))

        self.grad_partitions_flat_buffer: Tensor = torch.zeros(sum(p.partition_numel() for p in all_params),
                                                               dtype=self.gradient_accumulation_dtype,
                                                               device=self.device)
        if self.offload_optimizer_pin_memory:
            self.grad_partitions_flat_buffer = get_accelerator().pin_memory(self.grad_partitions_flat_buffer)

        offset = 0
        for param in all_params:
            self.__param_id_to_grad_partition[param.ds_id] = self.grad_partitions_flat_buffer.narrow(
                0, offset, param.partition_numel())
            offset += param.partition_numel()

    def _link_all_hp_params(self):
        for p in self.module.parameters():
            p._z3_optimizer = self

    def set_lr(self, lr):
        """Set the learning rate."""
        for param_group in self.optimizer.param_groups:
            param_group["lr"] = lr

    def get_lr(self):
        """Return the current learning rate."""
        return self.optimizer.param_groups[0]["lr"]

    # TODO. factor out to a utility outside of stage3
    @staticmethod
    def defragment(tensors: List[Tensor]) -> Tensor:
        """move provided tensors into a contiguous flat buffer, with some additional
        measures taken to reduce memory fragmentation"""
        assert len(set(t.dtype for t in tensors)) == 1
        assert len(set(t.device for t in tensors)) == 1

        cpu_buffer = torch.empty(sum(p.numel() for p in tensors),
                                 dtype=get_only_unique_item(t.dtype for t in tensors),
                                 device="cpu")
        tensor_infos: List[Tuple[Tensor, int, int]] = get_mapping_to_flat_buffer(tensors)
        orig_device = get_only_unique_item(t.device for t in tensors)

        offset = 0
        for tensor, offset, tensor_numel in tensor_infos:
            # move the tensor from device memory to host memory
            cpu_buffer.narrow(0, offset, tensor_numel).copy_(tensor)
            tensor.data = torch.empty(0, dtype=tensor.dtype, device=tensor.device)

        gc.collect()
        get_accelerator().empty_cache()

        # copy tensors (now flattened and contiguous) back to GPU
        device_buffer = cpu_buffer.to(orig_device)

        # restore device tensors
        for tensor, offset, tensor_numel in tensor_infos:
            tensor.data = device_buffer.narrow(0, offset, tensor_numel)

        return device_buffer

    def _get_param_coordinator(self):
        return self.parameter_offload.get_param_coordinator()

    def _configure_offloading(self, offload_optimizer_config, offload_param_config):
        ###################### offload optimizer setup ##################################
        if offload_optimizer_config is not None and offload_optimizer_config.device != OffloadDeviceEnum.none:
            self.offload_optimizer = True
            self.offload_optimizer_pin_memory = offload_optimizer_config.pin_memory
            self.swap_optimizer = offload_optimizer_config.device == OffloadDeviceEnum.nvme
            self.offload_optimizer_fast_init = offload_optimizer_config.fast_init

        ###################### offload param setup ##################################
        if offload_param_config is not None and offload_param_config.device != OffloadDeviceEnum.none:
            self.offload_param = True
            self.offload_param_pin_memory = offload_param_config.pin_memory
            self.params_in_nvme_and_cpu = offload_param_config.device == OffloadDeviceEnum.nvme
            self.max_params_in_cpu = offload_param_config.max_in_cpu
            print_rank_0(
                f"FP16 params swapping is {self.params_in_nvme_and_cpu}, Max params in CPU is {self.max_params_in_cpu}",
                force=False)

    def _configure_tensor_swapping(self, offload_optimizer_config, aio_config):
        nvme_swap_folder = os.path.join(offload_optimizer_config.nvme_path, 'zero_stage_3')
        os.makedirs(nvme_swap_folder, exist_ok=True)
        if dist.get_rank() == 0:
            logger.info('Tensor Swapping: Adding optimizer tensors')

        swapper_type = PipelinedOptimizerSwapper if offload_optimizer_config.pipeline else PartitionedOptimizerSwapper

        self.optimizer_swapper = swapper_type(swap_config=offload_optimizer_config,
                                              aio_config=aio_config,
                                              base_folder=nvme_swap_folder,
                                              optimizer=self.optimizer,
                                              largest_numel=max(self.fp16_partitioned_groups_flat_numel),
                                              device=self.device,
                                              dtype=torch.float32,
                                              timers=self.timers)

    def _move_to_flat_buffer(self, param_list, flat_buffer, avoid_copy=False):
        '''If flat buffer is None then the parameters in the param_list are
        not copied to the flat buffer. This is because they exceed the number of max_params_in_cpu
        Some of these parameters may already be in CPU in unflattened buffers
        or they maybe in GPU, or they maybe in NVME. If they are in NVME, then
        they will be marked as NOT_AVAILABLE, and will be moved to CPU when they are
        needed during training.'''
        if flat_buffer is None:
            # this dst buffer is on NVMe, so skip this
            return

        start = 0
        for param in param_list:
            src = param.ds_tensor
            dest = flat_buffer.narrow(0, start, src.ds_numel)
            start = start + src.ds_numel
            '''if the parameter was initialized in nvme then bring it to the destination buffer directly'''
            if src.status == PartitionedParamStatus.NOT_AVAILABLE:
                print_rank_0(
                    f"Swapping in {param.ds_id} with partition size {param.partition_numel()} permanently to CPU")
                param.nvme_swapper.swap_into_buffer(param, dest)
                src.data = dest.data
                src.status = PartitionedParamStatus.AVAILABLE
            else:
                assert src.status == PartitionedParamStatus.AVAILABLE, "Partitioned Param must be available here"
                if not avoid_copy:
                    dest.data.copy_(src.data)
                src.data = dest.data

            # Final location must be gpu/cpu in this case
            param.ds_tensor.final_location = 'not-nvme'

    def _create_param_groups_fp16_flat_cpu_memory(self):

        aggregate_params_count = 0

        for j, param_group in enumerate(self.trainable_param_groups):
            params_in_group = sum([p.partition_numel() for p in param_group['params']])

            flat_buffer_size = params_in_group

            if self.params_in_nvme_and_cpu and \
                aggregate_params_count + params_in_group > self.max_params_in_cpu:

                flat_buffer_size = max(0, self.max_params_in_cpu - aggregate_params_count)

            aggregate_params_count += params_in_group

            if flat_buffer_size > 0:
                print_rank_0(f"group {j} flat buffer size {flat_buffer_size}", force=False)
                self.param_groups_fp16_flat_cpu_memory.append(get_accelerator().pin_memory(
                    torch.empty(int(flat_buffer_size), dtype=self.dtype)))
            else:
                print_rank_0(f"No flat buffer size. Param group size was  {params_in_group}", force=False)

                self.param_groups_fp16_flat_cpu_memory.append(torch.empty(1, dtype=self.dtype))

    def _create_fp16_partitions_with_defragmentation(self, fp16_param_groups):
        dist.barrier()

        param_groups: List[List[Parameter]] = tuple(
            self._create_fp16_sub_groups(param_group["params"]) for param_group in fp16_param_groups)

        # bookkeeping related to param groups
        for param_group_idx, param_group in enumerate(param_groups):
            for sub_group in param_group:
                sub_group_idx = len(self.fp16_groups)

                # record sub group and partitions
                self.fp16_groups.append(sub_group)
                self.fp16_partitioned_groups.append([param.ds_tensor for param in sub_group])

                if self.zenflow:
                    for param in sub_group:
                        param.group_id = param_group_idx

                # record sub group -> group mapping
                self.sub_group_to_group_id[sub_group_idx] = param_group_idx

                # record total elements of parameter partitions in sub group
                self.fp16_partitioned_groups_flat_numel.append(sum(p.partition_numel() for p in sub_group))

                # record ds_ids of parameter partitions in sub group
                self.fp16_partitioned_groups_flat_id.append([p.ds_id for p in sub_group])

                # record padding required to align group to world size (only applies to last rank)
                rank_requires_padding = dist.get_rank(
                    self.dp_process_group) == dist.get_world_size(self.dp_process_group) - 1
                self.groups_padding.append([p.padding_size() if rank_requires_padding else 0 for p in sub_group])

        # move parameters to flattened buffer
        if not self.offload_param:  # partitioned params remain in GPU during training
            # move parameter partitions into a single contiguous flat buffer
            parameter_partitions = self._get_parameter_partitions()

            # We need to keep the reference to this buffer to make sure you can free it in `offload_states`
            self.lp_param_buffer = __class__.defragment(parameter_partitions)
            self._set_fp16_partitioned_groups_flat()

        else:  # partitioned params offloaded to CPU when not in use
            # create a flat CPU memory allocation for each param group
            self._create_param_groups_fp16_flat_cpu_memory()
            for param_group_idx, param_group in enumerate(param_groups):
                flat_offset = 0
                for i, sub_group in enumerate(param_group):
                    total_elements = sum(p.partition_numel() for p in sub_group)
                    print_rank_0(f"Params in nvme and cpu {self.params_in_nvme_and_cpu}")
                    #Flat buffer may not be available for parameters that reside in NVME
                    if not self.params_in_nvme_and_cpu or flat_offset + total_elements <= self.param_groups_fp16_flat_cpu_memory[
                            param_group_idx].numel():
                        fp16_partitioned_group_flat = self.param_groups_fp16_flat_cpu_memory[param_group_idx].narrow(
                            0, flat_offset, total_elements)
                        print_rank_0(
                            f"Creating a flat buffer for subgroup {i} requiring {total_elements} elements, and cumulative CPU elements {flat_offset + total_elements}",
                            force=False)

                    elif self.params_in_nvme_and_cpu:
                        fp16_partitioned_group_flat = None
                        print_rank_0(f"No flat buffer for sub group {i} of {total_elements} elements", force=False)
                    else:
                        assert False, "Either params are in nvme, or they are in CPU memory. This code path should not be triggered. Please see you max_params_in_cpu and params_in_nvme configs"

                    self.fp16_partitioned_groups_flat.append(fp16_partitioned_group_flat)
                    flat_offset += total_elements

                    self._move_to_flat_buffer(sub_group,
                                              fp16_partitioned_group_flat,
                                              avoid_copy=not self.offload_param)

        # if necessary, create a pinned memory buffer to be used for swapping out
        # params to NVME after optimizer step
        should_create_fp16_flat_reuse_buffer = any(flattened_partition_group is None
                                                   for flattened_partition_group in self.fp16_partitioned_groups_flat)
        if should_create_fp16_flat_reuse_buffer:
            max_partition_numel, largest_partition_numel = 0, None
            for sub_group in self.fp16_groups:
                total_elements = sum(t.partition_numel() for t in sub_group)
                if total_elements > max_partition_numel:
                    largest_partition_numel = [t.ds_numel for t in sub_group]
                    max_partition_numel = total_elements

            assert len(largest_partition_numel) > 0, 'Unexpected that largest partition is empty'
            self.fp16_groups[0][0].nvme_swapper.reserve_partitioned_swap_space(largest_partition_numel)

    def _get_parameter_partitions(self) -> List[Tensor]:
        return [param.ds_tensor for sub_group in self.fp16_groups for param in sub_group]

    def _swap_in_sub_group_to_flat_buffer(self, flat_buffer, sub_group_id):
        offset = 0
        elements_in_sub_group = sum([t.ds_numel for t in self.fp16_partitioned_groups[sub_group_id]])
        assert (flat_buffer.numel() == elements_in_sub_group)
        for param, partitioned_param in zip(self.fp16_groups[sub_group_id],
                                            self.fp16_partitioned_groups[sub_group_id]):
            dest = flat_buffer.narrow(0, offset, partitioned_param.ds_numel)
            if partitioned_param.status == PartitionedParamStatus.NOT_AVAILABLE:
                print_rank_0(
                    f"Swapping in {param.ds_id} with elements {param.ds_numel} and partition {param.partition_numel()}"
                )
                param.nvme_swapper.swap_in([param], async_op=False)
                dest.data.copy_(partitioned_param.data)
                param.nvme_swapper.remove_partition_and_release_buffers([param])
                print_rank_0(f"Swapping in {param.ds_id} done")
            else:
                dest.data.copy_(partitioned_param.data)
            offset += partitioned_param.ds_numel

    def _create_next_swappable_fp32_groups(self):
        reverse_order_indices = [i for i in range(len(self.fp32_partitioned_groups_flat))]
        reverse_order_indices.reverse()

        next_group = None
        for i in reverse_order_indices:
            self.next_swappable_fp32_partitioned_groups.append(next_group)
            if self._swappable_optimizer_subgroup(i):
                next_group = self.fp32_partitioned_groups_flat[i]

        self.next_swappable_fp32_partitioned_groups.reverse()

    def _get_sub_group_partitions(self, sub_group_id):
        sub_group_partitions = []
        for param, partitioned_param in zip(self.fp16_groups[sub_group_id],
                                            self.fp16_partitioned_groups[sub_group_id]):
            if partitioned_param.status == PartitionedParamStatus.NOT_AVAILABLE:
                swap_path = param.nvme_swapper.get_path(param, True)
                sub_group_partitions.append((partitioned_param, param.partition_numel(), swap_path))
            else:
                sub_group_partitions.append((partitioned_param, partitioned_param.ds_numel, None))

        return sub_group_partitions

    def _create_fp32_partitions(self):
        cpu_memory_usage = 0
        cpu_memory_sub_groups = 0
        nvme_memory_usage = 0
        num_swappable_partitions = 0
        num_swap_from_nvme_partitions = 0
        num_swap_from_cpu_partitions = 0
        swap_from_nvme_memory_usage = 0
        swap_from_cpu_memory_usage = 0
        GIGA_BYTES = (1024**3)

        swappable_fp32_tensors = []
        swappable_fp16_src_tensors = []
        nvme_fp16_partitions_info = []
        nvme_fp16_num_elems = []
        nvme_fp32_dest_tensors = []
        fp32_element_size = torch.tensor([], dtype=torch.float32).element_size()

        # Assign portion of subgroup to cpu, the other to gpu.
        if self.offload_optimizer:
            self.subgroup_to_device = {}
            sub_group_size = len(self.fp16_partitioned_groups_flat)
            # print(f"Partial offload sub_group_size is {sub_group_size}, ratio is {self.partial_offload}\n")
            for i in range(sub_group_size):
                if i >= int((1 - self.partial_offload) * sub_group_size):
                    self.subgroup_to_device[i] = 'cpu'
                else:
                    self.subgroup_to_device[i] = get_accelerator()._name

        for i, tensor in enumerate(self.fp16_partitioned_groups_flat):
            num_elements = self.fp16_partitioned_groups_flat_numel[i]
            ds_id_begin = str(self.fp16_partitioned_groups_flat_id[i][0])
            ds_id_end = str(self.fp16_partitioned_groups_flat_id[i][-1])
            ds_id = ds_id_begin + '_' + ds_id_end

            # a partition of the fp32 master weights that will be updated by this process
            if self._swappable_optimizer_subgroup(i):
                self.fp32_partitioned_groups_flat.append(torch.Tensor())
                self.fp32_partitioned_groups_flat[i].ds_id = ds_id
                nvme_memory_usage += (fp32_element_size * num_elements)
                num_swappable_partitions += 1

                if self.params_in_nvme_and_cpu and tensor is None:
                    num_swap_from_nvme_partitions += 1
                    swap_from_nvme_memory_usage += (fp32_element_size * num_elements)
                    if self.offload_optimizer_fast_init:
                        sub_group_partitions = self._get_sub_group_partitions(i)
                        nvme_fp16_partitions_info.append(sub_group_partitions)
                        nvme_fp16_num_elems.append(num_elements)
                        nvme_fp32_dest_tensors.append(self.fp32_partitioned_groups_flat[i])
                    else:
                        unpinned_fp32_buffer = torch.empty(num_elements, device=self.device, dtype=torch.float)
                        self._swap_in_sub_group_to_flat_buffer(unpinned_fp32_buffer, i)
                        self.optimizer_swapper.initialize_parameters(parameters=[self.fp32_partitioned_groups_flat[i]],
                                                                     src_tensors=[unpinned_fp32_buffer])
                else:
                    num_swap_from_cpu_partitions += 1
                    swap_from_cpu_memory_usage += (fp32_element_size * num_elements)
                    swappable_fp32_tensors.append(self.fp32_partitioned_groups_flat[i])
                    swappable_fp16_src_tensors.append(self.fp16_partitioned_groups_flat[i])
            else:
                cpu_memory_usage += (fp32_element_size * num_elements)
                cpu_memory_sub_groups += 1

                if self.params_in_nvme_and_cpu and tensor is None:
                    unpinned_fp32_buffer = torch.empty(num_elements, device=self.device, dtype=torch.float)
                    self._swap_in_sub_group_to_flat_buffer(unpinned_fp32_buffer, i)
                    self.fp32_partitioned_groups_flat.append(unpinned_fp32_buffer)
                elif self.offload_optimizer:
                    self.fp32_partitioned_groups_flat.append(self.fp16_partitioned_groups_flat[i].to(
                        self.subgroup_to_device[i]).clone().float().detach())
                elif self.fp16_partitioned_groups_flat[i].dtype == torch.float32:
                    # When torch autocast is enabled, weights in the provided model (and thus groups in the so-called
                    # "fp16" partitioned groups) are already in and updated using fp32. In such cases we don't need
                    # another copy of the weights.
                    self.fp32_partitioned_groups_flat.append(self.fp16_partitioned_groups_flat[i])
                else:
                    self.fp32_partitioned_groups_flat.append(self.fp16_partitioned_groups_flat[i].to(
                        self.device).clone().float().detach())
                self.fp32_partitioned_groups_flat[i].ds_id = ds_id

            self.fp32_partitioned_groups_flat[i].requires_grad = True  # keep this in case internal optimizer uses it

        if len(swappable_fp32_tensors) > 0:
            self.optimizer_swapper.initialize_parameters(parameters=swappable_fp32_tensors,
                                                         src_tensors=swappable_fp16_src_tensors)

        if len(nvme_fp32_dest_tensors) > 0:
            fp16_pinned_buffers = self.fp16_groups[0][0].nvme_swapper.reserve_available_buffers()
            assert len(fp16_pinned_buffers) > 0
            self.optimizer_swapper.initialize_from_swapped_fp16_params(fp16_partitions_info=nvme_fp16_partitions_info,
                                                                       fp16_num_elems=nvme_fp16_num_elems,
                                                                       fp16_pinned_buffers=fp16_pinned_buffers,
                                                                       fp32_parameters=nvme_fp32_dest_tensors)
            self.fp16_groups[0][0].nvme_swapper.release_reserved_buffers()

        nvme_gigabytes = nvme_memory_usage / GIGA_BYTES
        print_rank_0(f'Swappable FP32 Partitions: count={num_swappable_partitions} size={nvme_gigabytes:5.2f} GB',
                     force=False)
        if self.params_in_nvme_and_cpu:
            print_rank_0(
                f'Swap from NVMe Partitions: count = {num_swap_from_nvme_partitions}, size = {swap_from_nvme_memory_usage/GIGA_BYTES:5.2f}GB',
                force=False)
            print_rank_0(
                f'Swap from CPU Partitions: count = {num_swap_from_cpu_partitions}, size = {swap_from_cpu_memory_usage/GIGA_BYTES:5.2f}GB',
                force=False)

        cpu_memory_gigabytes = cpu_memory_usage / GIGA_BYTES
        print_rank_0(f'In-Memory FP32 Partitions: count={cpu_memory_sub_groups} size={cpu_memory_gigabytes:5.2f} GB',
                     force=False)

        # Clear for on-the-fly population before the optimizer step
        for param_group in self.optimizer.param_groups:
            param_group['params'] = []

    def _create_fp16_sub_groups(self, params_group):

        params_group_numel = sum([param.partition_numel() for param in params_group])
        sub_group_size = self.sub_group_size

        if sub_group_size is None or sub_group_size >= params_group_numel:
            return [params_group]

        sub_groups = []
        sub_group = []
        local_sub_group_size = 0
        for param in params_group:

            sub_group.append(param)
            local_sub_group_size += param.partition_numel()

            if local_sub_group_size >= sub_group_size or id(param) == id(params_group[-1]):

                sub_groups.append(sub_group)

                sub_group = []
                local_sub_group_size = 0

        return sub_groups

    def _optimizer_step(self, sub_group_id):
        param_group_id = self.sub_group_to_group_id[sub_group_id]
        fp32_param = self.fp32_partitioned_groups_flat[sub_group_id]

        def step_with_gradscaler(optimizer):
            if self.torch_autocast_gradscaler:
                self.torch_autocast_gradscaler.step(optimizer)
                self.torch_autocast_gradscaler.update()
            else:
                if not self.zenflow:
                    optimizer.step()
                else:
                    self.zenflow_cpu_optimizer_step()

        if self.offload_optimizer:
            cur_device = self.subgroup_to_device[sub_group_id]
            if cur_device == 'cpu':
                self.optimizer.param_groups[param_group_id]['params'] = [fp32_param]
                step_with_gradscaler(self.optimizer)
                self.optimizer.param_groups[param_group_id]['params'] = []
            else:
                self.backup_optimizer.param_groups[param_group_id]['params'] = [fp32_param]
                step_with_gradscaler(self.backup_optimizer)
                self.backup_optimizer.param_groups[param_group_id]['params'] = []
        else:
            self.optimizer.param_groups[param_group_id]['params'] = [fp32_param]
            step_with_gradscaler(self.optimizer)
            self.optimizer.param_groups[param_group_id]['params'] = []

    def _swappable_optimizer_subgroup(self, sub_group_id):
        if not self.swap_optimizer:
            return False

        return self.optimizer_swapper.is_swappable_tensor(None,
                                                          numel=self.fp16_partitioned_groups_flat_numel[sub_group_id])

    def _partitioned_params_swap_out(self, i):
        offset = 0
        fp32_param = self.fp32_partitioned_groups_flat[i]
        assert fp32_param is not None, \
        f'fp32 parameters of sub_group {i} is None'

        swap_fp16_params = []
        swap_fp32_params = []
        for param, partitioned_param in zip(self.fp16_groups[i], self.fp16_partitioned_groups[i]):
            src = fp32_param.narrow(0, offset, partitioned_param.ds_numel)
            if partitioned_param.status == PartitionedParamStatus.AVAILABLE:
                partitioned_param.data.copy_(src.data)
            else:
                swap_fp32_params.append(src)
                swap_fp16_params.append(param)
            offset += partitioned_param.ds_numel

        if len(swap_fp16_params):
            swap_fp16_params[0].nvme_swapper.swap_out_partitioned_params(dst_fp16_params=swap_fp16_params,
                                                                         src_fp32_params=swap_fp32_params)

    def _set_fp16_partitioned_groups_flat(self):
        # setup flat buffers per subgroup, these are each just sections of the
        # contiguous flat buffer for all parameters that we created earlier
        offset = 0
        for sub_group in self.fp16_groups:
            sub_group_numel = sum(param.partition_numel() for param in sub_group)
            self.fp16_partitioned_groups_flat.append(self.lp_param_buffer.narrow(0, offset, sub_group_numel))
            offset += sub_group_numel

    def initialize_optimizer_states(self):
        num_subgroups = len(self.fp16_groups)

        largest_numel = max([sum([p.ds_numel for p in psg]) for psg in self.fp16_partitioned_groups])
        gradient_dtype = self.fp32_partitioned_groups_flat[0].dtype
        gradient_buffer = torch.zeros(int(largest_numel), dtype=gradient_dtype, device=self.device)

        timer_names = set()

        # State initialization for the Adagrad optimizer occurs at construction as opposed to other optimizers
        # which do lazy initialization of the state at the first call to step.
        is_adagrad = isinstance(self.optimizer, torch.optim.Adagrad)

        if self.swap_optimizer:
            self.optimizer_swapper.init_timers()

        timer_names.add(INIT_OPTIMIZER_TIMER)
        self.timers(INIT_OPTIMIZER_TIMER).start()

        for i, group in enumerate(self.fp16_groups):
            swappable_optimizer_subgroup = self._swappable_optimizer_subgroup(i)
            swappable_param_subgroup = self.fp16_partitioned_groups_flat[i] is None

            num_elements = int(self.fp16_partitioned_groups_flat_numel[i])

            see_memory_usage(
                f'[Begin] Initialize optimizer states {i} / {num_subgroups} subgroups, num_elems: {num_elements}, swappable opt/param:{swappable_optimizer_subgroup}/{swappable_param_subgroup}',
                force=False)

            if swappable_optimizer_subgroup:
                self._optimizer_states_and_gradient_swap_in(i, timer_names)

            if self.offload_optimizer and not swappable_optimizer_subgroup:
                subgroup_gradient_buffer = torch.zeros(num_elements, dtype=gradient_dtype, device=self.device)
                if self.offload_optimizer_pin_memory:
                    subgroup_gradient_buffer = get_accelerator().pin_memory(subgroup_gradient_buffer)

                self.fp32_partitioned_groups_flat[i].grad = subgroup_gradient_buffer.to(self.subgroup_to_device[i])
            else:
                self.fp32_partitioned_groups_flat[i].grad = gradient_buffer.narrow(0, 0, num_elements)

            if swappable_param_subgroup:
                self._partitioned_params_swap_out(i)

            if swappable_optimizer_subgroup:
                self._optimizer_states_and_gradient_swap_out(i, timer_names)

            see_memory_usage(
                f'[End] Initialize optimizer states {i} / {num_subgroups} subgroups, num_elems: {num_elements}, swappable opt/param:{swappable_optimizer_subgroup}/{swappable_param_subgroup}',
                force=False)

        # Initialize the optimizer states with the flattened fp32 partition.
        if is_adagrad:
            self.optimizer = torch.optim.Adagrad(self.fp32_partitioned_groups_flat, **self.optimizer.defaults)

        self.timers(INIT_OPTIMIZER_TIMER).stop()
        self.timers.log(timer_names)

        if self.swap_optimizer:
            self.optimizer_swapper.log_timers()

        if not self.offload_optimizer:
            for group in self.fp32_partitioned_groups_flat:
                group.grad = None

        # Reset steps
        return

    #########################################################################
    #########################ZeRO Partition Gradients########################
    #########################################################################

    def get_first_param_index(self, group_id, param_group, partition_id):
        for index, param in enumerate(param_group):
            param_id = self.get_param_id(param)
            if partition_id in self.param_to_partition_ids[group_id][param_id]:
                return index
        return None

    def initialize_gradient_partitioning_data_structures(self):

        total_partitions = dist.get_world_size(group=self.dp_process_group)

        for i, param_group in enumerate(self.fp16_groups):

            self.param_to_partition_ids[i] = {}
            self.is_partition_reduced[i] = {}
            self.total_grads_in_partition[i] = {}
            self.remaining_grads_in_partition[i] = {}
            self.is_grad_computed[i] = {}
            self.grad_partition_insertion_offset[i] = {}
            self.grad_start_offset[i] = {}
            self.first_param_index_in_partition[i] = {}

            for partition_id in range(total_partitions):
                self.is_grad_computed[i][partition_id] = {}
                self.grad_partition_insertion_offset[i][partition_id] = {}
                self.grad_start_offset[i][partition_id] = {}
                self.initialize_gradient_partition(i, param_group, partition_id)
                self.is_partition_reduced[i][partition_id] = False
                self.first_param_index_in_partition[i][partition_id] = self.get_first_param_index(
                    i, param_group, partition_id)

    @instrument_w_nvtx
    def independent_gradient_partition_epilogue(self):
        self.report_ipg_memory_usage("In ipg_epilogue before reduce_ipg_grads", 0)
        for comm_dtype in sort_dtypes(self.ipg_buckets.keys()):
            self.__reduce_and_partition_ipg_grads(comm_dtype)
        self.report_ipg_memory_usage("In ipg_epilogue after reduce_ipg_grads", 0)

        if not get_accelerator().resolves_data_dependency():
            self.reduce_and_partition_stream.synchronize()

        for param_id in self.params_already_reduced.keys():
            self.params_already_reduced[param_id] = False

        #in case of cpu offload, averaged gradients are already in fp32_partitioned_groups_flat.grad
        #TODO: use a similar code path for both cpu_offload and non-cpu offload
        if not self.offload_optimizer:
            for i, sub_group in enumerate(self.fp16_groups):
                #TODO: This is redundant
                self.averaged_gradients[i] = [
                    self.__param_id_to_grad_partition[param.ds_id]
                    if param.requires_grad else torch.zeros_like(param.ds_tensor) for param in sub_group
                ]
        # this method gets called after every backward. need to increment
        # here because if it gets incremented in backward() the micro step
        # id will be off by one when we do the reduce and partition at the.
        # start of this method.
        # TODO. make this less error prone
        self.micro_step_id += 1

    def overlapping_partition_gradients_reduce_epilogue(self):
        self.independent_gradient_partition_epilogue()

    def create_reduce_and_remove_grad_hooks(self):
        print_rank_0('[Begin] Create gradient reduction hooks')
        self.leaf_parameters = defaultdict(list)
        for i, param_group in enumerate(self.fp16_groups):
            for param in param_group:
                if param.requires_grad:
                    #print_rank_0(f" Before all gather {param.device}, {param.shape}")
                    print_rank_0(f"Before all gather {param.device}, {param.shape}", force=False)

                    # The hook must be created in un-partitioned parameter
                    param.all_gather()

                    #print(f"After all gather {param.device}, {param.shape}")
                    def wrapper(param):

                        @instrument_w_nvtx
                        def reduce_partition_and_remove_grads(*notneeded):
                            self.reduce_ready_partitions_and_remove_grads(param)
                            self.remaining_grad_acc_hooks -= 1
                            if self.remaining_grad_acc_hooks == 0:
                                self.run_grad_acc_post_hooks()
                                self.remaining_grad_acc_hooks = len(self._grad_acc_hooks)

                        self._grad_acc_hooks.append(register_grad_hook(param, reduce_partition_and_remove_grads))

                    #print(f"param grad fn {param.expand_as(param).grad_fn}")
                    if z3_leaf_parameter(param):
                        self.leaf_parameters[param.ds_z3_leaf_module].append(param)
                    else:
                        wrapper(param)

                    # Partition the parameter after creating the hook
                    param.partition()

        self.remaining_grad_acc_hooks = len(self._grad_acc_hooks)

        # We delay reduce for all gradients in the leaf modules until the backward pass of the leaf module is done
        for leaf_module, leaf_parameters in self.leaf_parameters.items():

            def make_hook(params):

                def reduce_leaf_module_grads(module, grad_input, grad_output):
                    for param in params:
                        if param.grad is None:
                            param.grad = torch.zeros_like(param)
                        self.reduce_ready_partitions_and_remove_grads(param)

                return reduce_leaf_module_grads

            assert required_torch_version(min_version=1.8), "Leaf module requires PyTorch >= 1.8"
            self._leaf_module_hooks.append(leaf_module.register_full_backward_hook(make_hook(leaf_parameters)))

        print_rank_0('[End] Create gradient reduction hooks')

    def get_param_id(self, param):
        return OptimizerSwapper.parameter_id(param)

    ###############Independent Partition Gradient ########################
    def reduce_independent_p_g_buckets_and_remove_grads(self, param):
        #print_rank_0(f"Inside reduce ipg buckets. {debug_param2name_id_shape(param)}, ipg elements {self.elements_in_ipg_bucket}, reduce bucket size {self.reduce_bucket_size}", force=True)

        # Because the ipg bucket is initialized with a random place holder tensor, we must
        # explicitly check that the bucket has any real data in it (self.elements_in_ipg_bucket >
        # 0). Otherwise if the incoming param.ds_numel is large, this branch may get triggered on a
        # garbage data and `self.average_tensor()` will crash because its params_to_reduce will be
        # empty, while reduction_list will have that garbage data.
        comm_dtype = self.get_param_comm_dtype(param)
        bucket = self.ipg_buckets[comm_dtype]
        if bucket.elements + param.ds_numel > self.reduce_bucket_size and bucket.elements > 0:
            self.report_ipg_memory_usage("In ipg_remove_grads before reduce_ipg_grads", param.ds_numel)
            self.__reduce_and_partition_ipg_grads(comm_dtype)

        # deal with a use-case of transient grads that will be generated in a loop for the same computation involving some model params - e.g. when performing a tiled memory calculation that shards the normal single sub-module call into a loop over a shards.
        if getattr(param, "ds_grad_is_ready", True):
            self.__add_grad_to_ipg_bucket(param)

    @instrument_w_nvtx
    @torch.no_grad()
    def __add_grad_to_ipg_bucket(self, param: Parameter) -> None:
        if not get_accelerator().resolves_data_dependency():
            self.reduce_and_partition_stream.wait_stream(get_accelerator().default_stream())

        bucket = self.ipg_buckets[self.get_param_comm_dtype(param)]
        if self.contiguous_gradients and bucket.elements + param.grad.numel() <= self.reduce_bucket_size:
            # move the gradient to a contiguous buffer
            with get_accelerator().stream(self.reduce_and_partition_stream):
                # move the parameter's gradient to the contiguous flat buffer
                if self.zenflow and len(param.ds_shape) != 1:
                    transposed_shape = param.grad.t().shape
                    new_grad_tensor = bucket.buffer.narrow(0, bucket.elements,
                                                           param.grad.numel()).view(transposed_shape)
                    new_grad_tensor.copy_(param.grad.t().contiguous(), non_blocking=True)
                else:
                    new_grad_tensor = bucket.buffer.narrow(0, bucket.elements, param.grad.numel()).view_as(param.grad)
                    new_grad_tensor.copy_(param.grad, non_blocking=True)
                if not get_accelerator().is_synchronized_device():
                    param.grad.record_stream(get_accelerator().current_stream())
                param.grad.data = new_grad_tensor

        bucket.params.append(param)
        bucket.elements += param.grad.numel()

    @instrument_w_nvtx
    @torch.no_grad()
    def __reduce_and_partition_ipg_grads(self, communication_data_type: torch.dtype) -> None:
        bucket = self.ipg_buckets[communication_data_type]
        params_in_bucket = bucket.params

        if not params_in_bucket:
            return

        for param in params_in_bucket:
            if param.grad.numel() != param.ds_numel:
                raise RuntimeError(f"{param.grad.numel()} != {param.ds_numel} Cannot reduce scatter "
                                   f"gradients whose size is not same as the params")

        assert len(set(p.ds_id for p in params_in_bucket)) == len(params_in_bucket)

        while self.param_reduce_events and self.param_reduce_events[0].query():
            self.param_reduce_events.popleft()
        if len(self.param_reduce_events) > self.max_param_reduce_events:
            self.param_reduce_events.popleft().synchronize()

        with get_accelerator().stream(self.reduce_and_partition_stream):
            if self.enable_sanity_checks:
                assert_ints_same_as_other_ranks([p.ds_id for p in params_in_bucket])

            if self.contiguous_gradients and bucket.elements <= self.reduce_bucket_size and not self.reduce_scatter:
                grad_bucket = bucket.buffer.narrow(0, 0, bucket.elements)
                grad_partitions = self.__avg_scatter_contiguous_grads(grad_bucket, communication_data_type)
            else:
                params_in_bucket.sort(key=lambda p: p.ds_id)
                grad_partitions = self.__avg_scatter_grads(params_in_bucket, communication_data_type)

            if self.is_zenflow_select_boundary():
                self.update_selected_channels(params_in_bucket, grad_partitions)

            if self.zenflow and self.micro_step >= self.full_warm_up_rounds:
                self._process_selected_fp32_groups_grad(params_in_bucket, grad_partitions)

            self.partition_grads(params_in_bucket, grad_partitions)

            params_in_bucket.clear()
            bucket.elements = 0

            if not get_accelerator().handles_memory_backpressure():
                event = get_accelerator().Event()
                event.record()
                self.param_reduce_events.append(event)

    @instrument_w_nvtx
    def __avg_scatter_contiguous_grads(self, buffer_to_reduce: Tensor,
                                       communication_data_type: torch.dtype) -> List[Tensor]:
        dtype = buffer_to_reduce.dtype
        if communication_data_type != dtype:
            buffer_to_reduce = buffer_to_reduce.to(communication_data_type)
        if self.postscale_gradients and self.gradient_predivide_factor != 1.0:
            buffer_to_reduce = buffer_to_reduce.div_(self.gradient_predivide_factor)

        world_sz = dist.get_world_size(self.dp_process_group)
        rank = dist.get_rank(self.dp_process_group)
        buffer_to_reduce.div_(world_sz / float(self.sequence_parallel_size))

        dist.all_reduce(buffer_to_reduce, group=self.dp_process_group)

        if self.postscale_gradients and self.gradient_predivide_factor != world_sz:
            buffer_to_reduce = buffer_to_reduce.mul(self.gradient_predivide_factor)

        if communication_data_type != self.dtype:
            buffer_to_reduce = buffer_to_reduce.to(self.dtype)

        grad_partitions = []
        grad_offset_in_buffer = 0
        for param in self.ipg_buckets[communication_data_type].params:
            grad = param.grad
            chunk_sz = math.ceil(grad.numel() / world_sz)

            start_offset = grad_offset_in_buffer + min(rank * chunk_sz, grad.numel())
            end_offset = grad_offset_in_buffer + min(rank * chunk_sz + chunk_sz, grad.numel())

            partition = buffer_to_reduce[start_offset:end_offset]
            if param.partition_numel() != partition.numel():
                padded_partition = torch.zeros(param.partition_numel(), device=grad.device, dtype=grad.dtype)
                if partition.numel() > 0:
                    padded_partition[:partition.numel()] = partition
                grad_partitions.append(padded_partition)
            else:
                grad_partitions.append(partition)
            grad_offset_in_buffer += grad.numel()

        return grad_partitions

    @instrument_w_nvtx
    def __avg_scatter_grads(self, params_to_reduce: List[Parameter],
                            communication_data_type: torch.dtype) -> List[Tensor]:
        """average gradients and scatter partitions across ranks"""

        full_grads_for_rank = [p.grad for p in params_to_reduce]
        if communication_data_type != self.dtype:
            full_grads_for_rank = [g.to(communication_data_type) for g in full_grads_for_rank]

        if self.postscale_gradients and self.gradient_predivide_factor != 1.0:
            full_grads_for_rank = [g.div(self.gradient_predivide_factor) for g in full_grads_for_rank]

        local_world_size = get_accelerator().device_count()
        global_world_size = dist.get_world_size()
        num_nodes = global_world_size // local_world_size
        if self.all2all_process_group is not None and num_nodes > 1:
            grad_partitions_for_rank = (all_to_all_loco_quant_reduce(params_to_reduce, self.all2all_process_group,
                                                                     self.zeropp_loco_param)
                                        if self.zeropp_loco_param is not None else all_to_all_quant_reduce(
                                            full_grads_for_rank, self.all2all_process_group))
        else:
            grad_partitions_for_rank = reduce_scatter_coalesced(full_grads_for_rank, self.dp_process_group)

        if self.postscale_gradients and self.gradient_predivide_factor != 1.0 and self.gradient_predivide_factor != dist.get_world_size(
                self.dp_process_group):
            grad_partitions_for_rank = [g.mul(self.gradient_predivide_factor) for g in grad_partitions_for_rank]

        if communication_data_type != self.dtype:
            grad_partitions_for_rank = [g.to(self.dtype) for g in grad_partitions_for_rank]

        return grad_partitions_for_rank

    def set_grad_positions(self):
        for i, group in enumerate(self.fp16_groups):
            current_offset = 0
            for param in group:
                param_id = self.get_param_id(param)
                num_elements = param.partition_numel()

                self.grad_position[param_id] = [int(i), int(current_offset), int(num_elements)]
                #print(f"param id {param_id} i:{i}, ds_tensor {num_elements} numel {param.numel()}")
                current_offset += num_elements
        see_memory_usage("After Set Grad positions", force=False)

    def _constant_buffered_norm2(self, input, buffer_size=250000000):
        norm = None
        for part in input.view(-1).split(buffer_size):
            if norm is None:
                norm = part.data.double().norm(2)**2.0
            else:
                norm += part.data.double().norm(2)**2.0
        return norm**0.5

    def set_norm_for_param_grad_in_gpu(self, param):
        param_id = self.get_param_id(param)
        #self.norm_for_param_grads[param_id] = param.grad.data.double().norm(2)
        #Using a more memory efficient version
        self.norm_for_param_grads[param_id] = self._constant_buffered_norm2(param.grad)

    def async_inplace_copy_grad_to_fp32_buffer_from_gpu(self, param, fp32_grad_tensor):
        with get_accelerator().stream(self.copy_grad_stream):
            param_id = self.get_param_id(param)
            src_tensor = param.grad.view(-1).float()
            #print(f"src_tensor {src_tensor.size()} and fp32 grad {fp32_grad_tensor.size()}")
            fp32_grad_tensor.copy_(src_tensor, non_blocking=True)
            param.grad = None

    def complete_grad_norm_calculation_for_cpu_offload(self, params):
        total_norm = 0.0
        norm_type = 2.0
        for p in params:
            if is_model_parallel_parameter(p) or (self.model_parallel_rank == 0):
                param_id = self.get_param_id(p)
                if param_id in self.norm_for_param_grads.keys():
                    param_norm = self.norm_for_param_grads[param_id]
                    total_norm += param_norm**2

        # Sum across all model parallel GPUs.
        total_norm_cuda = get_accelerator().FloatTensor([float(total_norm)])

        dist.all_reduce(total_norm_cuda, op=dist.ReduceOp.SUM, group=self.dp_process_group)

        self._model_parallel_all_reduce(tensor=total_norm_cuda, op=dist.ReduceOp.SUM)

        total_norm = total_norm_cuda[0]**(1. / norm_type)

        mask_nan_or_inf_with_val_inplace(total_norm, device=total_norm.device)

        return total_norm.cpu()

    @instrument_w_nvtx
    def partition_grads(self, params_to_release: List[Parameter], grad_partitions: List[Tensor]) -> None:
        offload_fp32_gradients = {}
        offload_fp32_offsets = {}
        buffers = []
        for param, grad_partition in zip(params_to_release, grad_partitions):

            contains_real_data = param.partition_numel() * dist.get_rank(self.dp_process_group) < param.ds_numel
            if not contains_real_data:
                # this grad partition is empty - don't need to do anything
                param.grad = None
                continue

            # move or accumulate gradient partition to target buffer
            grad_buffer = self.__param_id_to_grad_partition[param.ds_id].narrow(0, 0, grad_partition.numel())
            buffers.append(grad_buffer)
            if self.micro_step_id == 0:  # don't accumulate
                grad_buffer.copy_(grad_partition, non_blocking=True)
                # ensure grad buffer is a CUDA buffer to speed up the next few
                # operations and so it can be used asynchronously
                grad_buffer = grad_buffer.to(grad_partition.device, non_blocking=True)
            elif get_accelerator().on_accelerator(grad_buffer):
                grad_buffer.add_(grad_partition.to(self.gradient_accumulation_dtype).view(grad_buffer.shape))
            else:
                # if dst is CPU, copy first to src device, do the addition
                # there, then move back to dst. adding directly to cpu is very slow
                cuda_grad_buffer = grad_buffer.to(grad_partition.device, non_blocking=True)
                cuda_grad_buffer.add_(grad_partition.to(self.gradient_accumulation_dtype).view(cuda_grad_buffer.shape))
                grad_buffer.copy_(cuda_grad_buffer, non_blocking=True)
                # ensure grad buffer is a CUDA buffer to speed up the next few
                # operations and so it can be used asynchronously
                grad_buffer = cuda_grad_buffer

            # offload the gradient partition if applicable
            if self.offload_optimizer:
                i, dest_offset, _ = self.grad_position[self.get_param_id(param)]

                if self.is_gradient_accumulation_boundary:
                    self.norm_for_param_grads[self.get_param_id(param)] = self._constant_buffered_norm2(grad_buffer)

                    if self._swappable_optimizer_subgroup(i):
                        if i not in offload_fp32_gradients.keys():
                            offload_fp32_gradients[i] = []
                            offload_fp32_offsets[i] = []

                        offload_fp32_gradients[i].append(grad_buffer.float())
                        offload_fp32_offsets[i].append(dest_offset)
                    else:
                        fp32_grad_tensor = self.fp32_partitioned_groups_flat[i].grad.narrow(
                            0, dest_offset, grad_buffer.numel())
                        fp32_grad_tensor.copy_(grad_buffer.float())

            # free the gradient
            if not get_accelerator().is_synchronized_device():
                if param.grad is not None:
                    param.grad.record_stream(get_accelerator().current_stream())
            param.grad = None

        if self.offload_optimizer and self.swap_optimizer:
            for i in offload_fp32_gradients.keys():
                self.optimizer_swapper.swap_out_gradients(parameter=self.fp32_partitioned_groups_flat[i],
                                                          gradient_offsets=offload_fp32_offsets[i],
                                                          gradient_tensors=offload_fp32_gradients[i])
        return buffers

    def reduce_ready_partitions_and_remove_grads(self, param):
        #print_rank_0(f"Backward {debug_param2name_id_shape(param)}", force=True)
        self.reduce_independent_p_g_buckets_and_remove_grads(param)

    def zero_reduced_gradients(self, partition_id, i):

        def are_all_related_partitions_reduced(params_id):
            for partition_id in self.param_to_partition_ids[i][params_id]:
                if not self.is_partition_reduced[i][partition_id]:
                    return False
            return True

        for params_id in self.is_grad_computed[i][partition_id]:
            if are_all_related_partitions_reduced(params_id):
                self.param_dict[params_id].grad = None

    def quantize_nontrainable_params(self):
        """ In ZeRO-3, when the zero_quantized_nontrainable_weights flag is set, we quantize the non-trainable weights and also store them in quantized format. However, this check for trainable/non-trainable is done when deepspeed initializes the partitioning. So, if the user changes the trainable/non-trainable status of a parameter after the partitioning is done (e.g. LoRA), the user needs to re-quantize the non-trainable weights by calling this function.
        """
        if not self.zero_quantized_nontrainable_weights:
            print_rank_0(
                "Warning: quantize_nontrainable_params() called with zero_quantized_nontrainable_weights disabled, return without doing anything",
                force=True)
            return
        quantizer_module = CUDAQuantizer()

        def quantize_dstensor(tensor):
            assert tensor.dtype == torch.float16, f"quantize_dstensor() expects tensor.dtype == torch.float16, got {tensor.dtype}"
            partition_size = tensor.ds_numel
            ds_status = tensor.status
            final_location = tensor.final_location
            tensor, tensor.ds_quant_scale = quantizer_module.quantize(tensor)
            tensor.ds_numel = partition_size
            tensor.status = ds_status
            tensor.final_location = final_location
            tensor.requires_grad = False
            return tensor

        for param in self.module.parameters():
            if hasattr(param, "ds_tensor") and (param.ds_tensor.numel() <= 2048 or param.ds_numel <= 500000):
                # skip small parameters
                continue
            if hasattr(param,
                       "ds_tensor") and not param.requires_grad and not hasattr(param.ds_tensor, "ds_quant_scale"):
                param.ds_tensor = quantize_dstensor(param.ds_tensor)
            if hasattr(param, "ds_secondary_tensor") and not param.requires_grad and not hasattr(
                    param.ds_secondary_tensor, "ds_quant_scale") and param.ds_secondary_tensor is not None:
                param.ds_secondary_tensor = quantize_dstensor(param.ds_secondary_tensor)
        get_accelerator().synchronize()

    def flatten_and_print(self, message, tensors, start=0, n=5):
        flatten_tensor = self.flatten(tensors)

        def print_func():
            logger.info(flatten_tensor.contiguous().view(-1).narrow(0, start, n))

        self.sequential_execution(print_func, message)

    def get_grads_to_reduce(self, i, partition_id):

        def get_reducible_portion(key):
            grad = self.param_dict[key].grad
            total_elements = grad.numel()
            start = self.grad_start_offset[i][partition_id][key]
            num_elements = min(total_elements - start,
                               self.partition_size[i] - self.grad_partition_insertion_offset[i][partition_id][key])
            if not pg_correctness_test:
                if num_elements == total_elements:
                    return grad
                else:
                    return grad.contiguous().view(-1).narrow(0, int(start), int(num_elements))
            else:
                if num_elements == total_elements:
                    return grad.clone()
                else:
                    return grad.clone().contiguous().view(-1).narrow(0, int(start), int(num_elements))

        grads_to_reduce = []
        for key in self.is_grad_computed[i][partition_id]:
            grad = get_reducible_portion(key)
            grads_to_reduce.append(grad)
        return grads_to_reduce

    def sequential_execution(self, function, message, group=None):
        if group is None:
            group = self.dp_process_group
        if dist.get_rank(group=group) == 0:
            logger.info(message)
        for id in range(dist.get_world_size(group=group)):
            if id == dist.get_rank(group=group):
                function()
            dist.barrier(group=group)

    def set_none_gradients_to_zero(self, i, partition_id):
        for param_id in self.is_grad_computed[i][partition_id]:
            param = self.param_dict[param_id]
            if param.grad is None:
                param.grad = torch.zeros_like(param)

    ######################Reduction Related Methods##############################

    def allreduce_bucket(self, bucket, rank=None, log=None):
        rank = None
        tensor = self.flatten(bucket)

        tensor_to_allreduce = tensor

        if pg_correctness_test:
            communication_data_type = torch.float32
        else:
            communication_data_type = self.communication_data_type

        if communication_data_type != tensor.dtype:
            tensor_to_allreduce = tensor.to(communication_data_type)

        tensor_to_allreduce.div_(dist.get_world_size(group=self.dp_process_group) / float(self.sequence_parallel_size))

        #    "All Reducing"
        dist.all_reduce(tensor_to_allreduce, group=self.dp_process_group)

        if communication_data_type != tensor.dtype and tensor is not tensor_to_allreduce:
            tensor.copy_(tensor_to_allreduce)

        return tensor

    # if rank is specified do a reduction instead of an allreduce
    def allreduce_and_copy(self, small_bucket, rank=None, log=None):
        with get_accelerator().stream(self.reduction_stream):
            allreduced = self.allreduce_bucket(small_bucket, rank=rank, log=log)
            if rank is None or rank == dist.get_rank(group=self.dp_process_group):
                for buf, synced in zip(small_bucket, self.unflatten(allreduced, small_bucket)):
                    buf.copy_(synced)

    def allreduce_no_retain(self, bucket, numel_per_bucket=500000000, rank=None, log=None):
        small_bucket = []
        numel = 0
        for tensor in bucket:
            small_bucket.append(tensor)
            numel = numel + tensor.numel()
            if numel > numel_per_bucket:
                self.allreduce_and_copy(small_bucket, rank=rank, log=None)
                small_bucket = []
        if len(small_bucket) > 0:
            self.allreduce_and_copy(small_bucket, rank=rank, log=log)

    #############################################################################
    #############################################################################
    #############################################################################

    # views the tensor as multiple partitions and returns
    # those partitions
    def get_data_parallel_partitions(self, tensor):
        partitions = []

        dp = dist.get_world_size(group=self.dp_process_group)
        dp_id = dist.get_rank(group=self.dp_process_group)

        total_num_elements = tensor.numel()

        base_size = total_num_elements // dp
        remaining = total_num_elements % dp

        start = 0
        for id in range(dp):
            partition_size = base_size
            if id < remaining:
                partition_size = partition_size + 1
            partitions.append(tensor.narrow(0, start, partition_size))
            start = start + partition_size
        return partitions

    def get_partition_info(self, tensor_list, partition_size, partition_id):
        params_in_partition = []
        params_not_in_partition = []

        start_index = partition_size * partition_id
        end_index = partition_size * (partition_id + 1)

        current_index = 0
        first_offset = 0

        for tensor in tensor_list:

            tensor_size = tensor.numel()

            if start_index <= current_index < end_index:
                params_in_partition.append(tensor)

            elif current_index < start_index < (current_index + tensor_size):
                params_in_partition.append(tensor)

                assert (first_offset == 0
                        ), "This can happen either zero or only once as this must be the first tensor in the partition"
                first_offset = start_index - current_index

            else:
                params_not_in_partition.append(tensor)

            current_index = current_index + tensor_size

        return params_in_partition, params_not_in_partition, first_offset

    @instrument_w_nvtx
    def zero_grad(self, set_to_none=True):
        """
        Zero FP16 parameter grads.
        """
        self.micro_step_id = 0

        # FP32 grad should never exist.
        # For speed, set model fp16 grad to None by default
        for group in self.fp16_groups:
            for p in group:
                if set_to_none:
                    if p.grad is not None and get_accelerator().on_accelerator(p.grad):
                        p.grad.record_stream(get_accelerator().current_stream())
                    p.grad = None
                else:
                    if p.grad is not None:
                        p.grad.detach_()
                        p.grad.zero_()

    def _model_parallel_all_reduce(self, tensor, op):
        """ Perform all reduce within model parallel group, if any.
        """
        if self.model_parallel_group is None:
            pass
        else:
            dist.all_reduce(tensor=tensor, op=op, group=self.model_parallel_group)

    @instrument_w_nvtx
    def get_grad_norm_direct(self, gradients, params, norm_type=2):
        """Clips gradient norm of an iterable of parameters.

        This is adapted from torch.nn.utils.clip_grad.clip_grad_norm_ and
        added functionality to handle model parallel parameters. Note that
        the gradients are modified in place.

        Arguments:
            parameters (Iterable[Tensor] or Tensor): an iterable of Tensors or a
                single Tensor that will have gradients normalized
            max_norm (float or int): max norm of the gradients
            norm_type (float or int): type of the used p-norm. Can be ``'inf'`` for
                infinity norm.

        Returns:
            Total norm of the parameters (viewed as a single vector).
        """
        norm_type = float(norm_type)
        if norm_type == inf:
            total_norm = max(g.data.abs().max() for g in gradients)
            total_norm_cuda = get_accelerator().FloatTensor([float(total_norm)])
            dist.all_reduce(total_norm_cuda, op=dist.ReduceOp.MAX, group=self.dp_process_group)

            # Take max across all GPUs.
            self._model_parallel_all_reduce(tensor=total_norm_cuda, op=dist.ReduceOp.MAX)
            total_norm = total_norm_cuda[0]
        else:
            # if dist.get_rank() == 0:
            #    logger.info(f"Total Norm beginning {total_norm}")
            grad_norms = []
            for g, p in zip(gradients, params):
                if is_model_parallel_parameter(p) or (self.model_parallel_rank == 0):
                    grad_norms.append(g.to(get_accelerator().device_name(), non_blocking=True).double().norm(2))

            # Sum across all model parallel GPUs.
            if len(grad_norms) == 0:
                # FIX https://github.com/deepspeedai/DeepSpeed/issues/3564
                total_norm_cuda = torch.tensor(0,
                                               dtype=gradients[0].dtype).to(get_accelerator().device_name()).double()
            else:
                total_norm_cuda = torch.sum(torch.pow(torch.stack(grad_norms), 2))

            dist.all_reduce(total_norm_cuda, op=dist.ReduceOp.SUM, group=self.dp_process_group)

            self._model_parallel_all_reduce(tensor=total_norm_cuda, op=dist.ReduceOp.SUM)

            total_norm = total_norm_cuda**(1. / norm_type)

        norm_is_inf = total_norm.isinf()
        norm_is_nan = total_norm.isnan()
        inf_or_nan = norm_is_nan.logical_or(norm_is_inf)

        err = torch.tensor(-1.0, device=self.device, dtype=torch.float)
        total_norm = torch.where(inf_or_nan, err, total_norm)

        return total_norm

    # creates a flat fused tensor from the tensor list starting at the first_offset
    # in the first tensor of the list. If there are not enough elements in the tensor
    # list then the flat tensor will be padded with zeros
    def get_flat_partition(self, tensor_list, first_offset, partition_size, return_tensor_list=False):
        flat_tensor_list = []
        current_size = 0
        for i, tensor in enumerate(tensor_list):
            if tensor.grad is None:
                tensor.grad = torch.zeros_like(tensor)

            tensor = tensor.grad
            num_elements = tensor.numel()
            tensor_offset = 0

            # we need to offset to get to the right element
            if i == 0 and first_offset > 0:
                tensor_offset = first_offset
                num_elements = num_elements - tensor_offset

            # we dont need all elements of the tensor
            if num_elements > (partition_size - current_size):
                num_elements = partition_size - current_size

            # we need a narrow view of the tensor based on the tensor offset and number of elements that
            # we need from this tensor
            if tensor_offset > 0 or num_elements < tensor.numel():
                flat_tensor_list.append(tensor.contiguous().view(-1).narrow(0, int(tensor_offset), int(num_elements)))
            else:
                flat_tensor_list.append(tensor)

            current_size = current_size + num_elements

        # this means its the last partition and does not align with the dp boundary. We need to pad before flattening
        if current_size < partition_size:
            flat_tensor_list.append(
                torch.zeros(int(partition_size - current_size),
                            dtype=tensor_list[0].dtype,
                            device=tensor_list[0].device))

        if return_tensor_list:
            return flat_tensor_list

        return self.flatten(flat_tensor_list)

    def free_grad_in_param_list(self, param_list):
        for p in param_list:
            p.grad = None

    def reset_cpu_buffers(self):
        self.norm_for_param_grads = {}

    def _pre_step(self):
        self.micro_step_id = 0

        print_rank_0("Inside Step function")
        see_memory_usage("In step before checking overflow", force=False)

        print_rank_0("Finished Tracing at Beginning of Step")
        self._get_param_coordinator().hierarchy = 0

        print_rank_0("Finished Tracing at Beginning of Step")

    @instrument_w_nvtx
    def _get_norm_groups(self):
        norm_groups = []
        for i, group in enumerate(self.fp16_groups):
            if self.offload_optimizer:
                norm_groups.append(self.complete_grad_norm_calculation_for_cpu_offload(self.fp16_groups[i]))
            else:
                norm_groups.append(self.get_grad_norm_direct(self.averaged_gradients[i], self.fp16_groups[i]))
        return norm_groups

    @instrument_w_nvtx
    def _prepare_fp32_grad_for_sub_group(self, sub_group_id):
        partition_id = dist.get_rank(group=self.dp_process_group)

        single_grad_partition = self.flatten(self.averaged_gradients[sub_group_id]).to(
            self.fp32_partitioned_groups_flat[sub_group_id].dtype)

        assert single_grad_partition.numel() == self.fp32_partitioned_groups_flat[sub_group_id].numel(), \
            "averaged gradients have different number of elements that partition size {} {} {} {}".format(
                single_grad_partition.numel(), self.fp32_partitioned_groups_flat[sub_group_id].numel(), sub_group_id, partition_id)

        self.fp32_partitioned_groups_flat[sub_group_id].grad = single_grad_partition

        # release all the gradient since we have already created a necessary copy in dp_grad_partition
        self.zero_grad(set_to_none=True)

        if not get_accelerator().is_synchronized_device():
            for grad in filter(lambda g: get_accelerator().on_accelerator(g), self.averaged_gradients[sub_group_id]):
                grad.record_stream(get_accelerator().current_stream())

        self.averaged_gradients[sub_group_id] = None

    @instrument_w_nvtx
    def _prepare_sub_group(self, sub_group_id, timer_names):
        see_memory_usage(f'Before prepare optimizer sub group {sub_group_id}', force=False)
        if self._swappable_optimizer_subgroup(sub_group_id):
            self._optimizer_states_and_gradient_swap_in(sub_group_id, timer_names)
        elif not self.offload_optimizer:
            self._prepare_fp32_grad_for_sub_group(sub_group_id)
        see_memory_usage(f'After prepare optimizer sub group {sub_group_id}', force=False)

    def _optimizer_states_and_gradient_swap_in(self, sub_group_id, timer_names=None):
        param_length = self.fp16_partitioned_groups_flat_numel[sub_group_id]
        fp32_param_id = self.get_param_id(self.fp32_partitioned_groups_flat[sub_group_id])
        assert self._swappable_optimizer_subgroup(sub_group_id), \
            f'Parameter {fp32_param_id} of numel={param_length} is not swappable'

        see_memory_usage(f'pre-step Before swapping in optimizer tensors {sub_group_id}', force=False)
        if timer_names is not None:
            timer_names.add(OPTIMIZER_SWAP_IN_STATE_TIMER)
            self.timers(OPTIMIZER_SWAP_IN_STATE_TIMER).start()

        self.optimizer_swapper.swap_in_optimizer_state(
            parameter=self.fp32_partitioned_groups_flat[sub_group_id],
            async_parameter=self.next_swappable_fp32_partitioned_groups[sub_group_id])

        if timer_names is not None:
            self.timers(OPTIMIZER_SWAP_IN_STATE_TIMER).stop()
        see_memory_usage(f'pre-step After swapping in optimizer tensors {sub_group_id}', force=False)

    @instrument_w_nvtx
    def _release_sub_group(self, sub_group_id, timer_names):
        see_memory_usage(f'Before release optimizer sub group {sub_group_id}', force=False)
        # get rid of the fp32 gradients. Not needed anymore
        if not self.offload_optimizer:
            self.fp32_partitioned_groups_flat[sub_group_id].grad = None

        if self._swappable_optimizer_subgroup(sub_group_id):
            self._optimizer_states_and_gradient_swap_out(sub_group_id, timer_names)
        see_memory_usage(f'After release optimizer sub group {sub_group_id}', force=False)

    # create a flat tensor aligned at the alignment boundary
    @instrument_w_nvtx
    def flatten_dense_tensors_aligned(self, tensor_list, alignment):
        num_elements = 0
        for tens in tensor_list:
            num_elements = num_elements + tens.numel()

        remaining = num_elements % alignment

        if remaining:
            elements_to_add = alignment - remaining
            pad_tensor = torch.zeros(elements_to_add, device=tensor_list[0].device, dtype=tensor_list[0].dtype)
            padded_tensor_list = tensor_list + [pad_tensor]

            num_elements = num_elements + elements_to_add
        else:
            padded_tensor_list = tensor_list

        return self.flatten(padded_tensor_list)

    def _optimizer_states_and_gradient_swap_out(self, sub_group_id, timer_names=None):
        param_length = self.fp16_partitioned_groups_flat_numel[sub_group_id]
        fp32_param_id = self.get_param_id(self.fp32_partitioned_groups_flat[sub_group_id])
        assert self._swappable_optimizer_subgroup(sub_group_id), \
            f'Parameter {fp32_param_id} of numel={param_length} is not swappable'

        see_memory_usage(f'post-step Before swapping out optimizer tensors {sub_group_id}', force=False)
        if timer_names is not None:
            timer_names.add(OPTIMIZER_SWAP_OUT_STATE_TIMER)
            self.timers(OPTIMIZER_SWAP_OUT_STATE_TIMER).start()

        self.optimizer_swapper.swap_out_optimizer_state(
            parameter=self.fp32_partitioned_groups_flat[sub_group_id],
            async_swap=self.next_swappable_fp32_partitioned_groups[sub_group_id] is not None)

        if timer_names is not None:
            self.timers(OPTIMIZER_SWAP_OUT_STATE_TIMER).stop()
        see_memory_usage(f'post-step After swapping out optimizer tensors {sub_group_id}', force=False)

        # get rid of the fp32 gradients. Not needed anymore
        self.fp32_partitioned_groups_flat[sub_group_id].grad = None

    def _release_swap_buffers(self, sub_group_id):
        self.optimizer_swapper.release_swap_buffers(parameter=self.fp32_partitioned_groups_flat[sub_group_id])
        self.fp32_partitioned_groups_flat[sub_group_id].grad = None

    def _writeback_swap_state(self, sub_group_id, write_opt_state, write_gradients):
        self.optimizer_swapper.writeback_optimizer_state_and_gradients(self.fp32_partitioned_groups_flat[sub_group_id],
                                                                       write_opt_state, write_gradients)
        self.fp32_partitioned_groups_flat[sub_group_id].grad = None

    def _unflatten_partitioned_parameters(self, sub_group_id):
        updated_params = self.unflatten(self.fp16_partitioned_groups_flat[sub_group_id],
                                        self.fp16_partitioned_groups[sub_group_id])

        for partitioned_param, q in zip(self.fp16_partitioned_groups[sub_group_id], updated_params):
            partitioned_param.data = q.data

    def _overflow_clean_up(self, prev_scale):
        see_memory_usage('After overflow before clearing gradients', force=False)
        self.zero_grad(set_to_none=True)

        if self.offload_optimizer:
            self.reset_cpu_buffers()
        else:
            self.averaged_gradients = {}

        see_memory_usage('After overflow after clearing gradients', force=False)

    def _loco_err_buf_update(self, overflow: bool, scale=1.0):
        """
        Loco Error Buffer update.
        """
        if not overflow and scale == 1.0: return
        if dist.get_rank() == 0:
            logger.info(f"update loco-zero++ error buffer with overflow: {overflow}")
        # FP32 grad should never exist.
        # For speed, set model fp16 grad to None by default
        for group in self.fp16_groups:
            for p in group:
                if hasattr(p, 'intra_ef_buf'):
                    if overflow:
                        del p.intra_ef_buf
                        del p.inter_ef_buf
                    else:
                        p.intra_ef_buf[1] *= scale
                        p.inter_ef_buf[1] *= scale

    @instrument_w_nvtx
    def _overflow_check_and_loss_scale_update(self):

        # First compute norm for all group so we know if there is overflow
        if self.dtype == torch.float16:
            self.check_overflow()

        #loss scaling related computation
        prev_scale = self.loss_scale
        self._update_scale(self.overflow)

        if self.overflow:
            self._overflow_clean_up(prev_scale)

        #update loco error buf
        self._loco_err_buf_update(self.overflow, self.loss_scale / prev_scale)

        return self.overflow

    @instrument_w_nvtx
    def _post_step(self, timer_names):
        if self.offload_optimizer:
            self.reset_cpu_buffers()

        #Gathering persisting parameters
        if len(self.persistent_parameters) > 0:
            self.persistent_parameters[0].all_gather(self.persistent_parameters)

        if self.swap_optimizer:
            self.optimizer_swapper.log_timers()

        self.invalidate_secondary_tensor()

        self.timers.log(timer_names)

        see_memory_usage('After zero_optimizer step', force=False)
        print_rank_0("------------------Finishing Step-----------------------")

    @instrument_w_nvtx
    def _reassign_or_swap_out_partitioned_parameters(self, sub_group_id):
        if self.fp16_partitioned_groups_flat[sub_group_id] is not None:
            # When torch autocast is enabled, groups in fp16_partitioned_groups are in fp32 already and those in
            # fp32_partitioned_groups are aliases. Calling tensor.data.copy_ will not trigger any copy in that case.
            self.fp16_partitioned_groups_flat[sub_group_id].data.copy_(
                self.fp32_partitioned_groups_flat[sub_group_id].data)

            #unflatten fp16 parameter subgroup
            self._unflatten_partitioned_parameters(sub_group_id)
        else:
            self._partitioned_params_swap_out(sub_group_id)

    def override_loss_scale(self, loss_scale):
        if loss_scale != self.external_loss_scale:
            logger.info(f'[deepspeed] setting loss scale from {self.external_loss_scale} -> {loss_scale}')
        self.custom_loss_scaler = True
        self.external_loss_scale = loss_scale

    @instrument_w_nvtx
    def step(self, closure=None):
        """
            Not supporting closure.
        """
        self._pre_step()
        self._partition_all_parameters()

        #checks for overflow, adjust the loss scale accordingly
        if self._overflow_check_and_loss_scale_update():
            if self.swap_optimizer:
                self.optimizer_swapper.log_timers()
            return

        norm_groups = self._get_norm_groups()
        scaled_global_grad_norm = torch.linalg.vector_norm(torch.stack(norm_groups))

        # Stash unscaled gradient norm
        self._global_grad_norm = scaled_global_grad_norm / self.loss_scale

        timer_names = set()

        timer_names.add(OPTIMIZER_STEP_TIMER)
        self.timers(OPTIMIZER_STEP_TIMER).start()

        #update parameters one sub group at a time
        for sub_group_id, group in enumerate(self.fp16_groups):

            #prepare optimizer states, gradients and fp32 parameters for update
            self._prepare_sub_group(sub_group_id, timer_names)

            #scale the fp32 gradients
            self.unscale_and_clip_grads(sub_group_id, scaled_global_grad_norm)

            #apply the optimizer step on the sub group and copy fp32 parameters to fp16
            self._optimizer_step(sub_group_id)

            #put fp16 parameters in appropriate location
            self._reassign_or_swap_out_partitioned_parameters(sub_group_id)

            #release memory or swap out optimizer states of fp32 parameters
            self._release_sub_group(sub_group_id, timer_names)

        self.timers(OPTIMIZER_STEP_TIMER).stop()

        self._post_step(timer_names)

        # warn user about caching allocator flushes
        memory_stats = get_accelerator().memory_stats()
        alloc_retries = memory_stats.get("num_alloc_retries")
        if alloc_retries is None:
            alloc_retries = 0
        if alloc_retries > self.n_caching_allocator_flushes:
            if dist.get_rank() == 0:
                logger.warning(
                    "%d pytorch allocator cache flushes since last step. this happens "
                    "when there is high memory pressure and is detrimental to "
                    "performance. if this is happening frequently consider adjusting "
                    "settings to reduce memory consumption. If you are unable to "
                    "make the cache flushes go away consider adding "
                    "get_accelerator().empty_cache() calls in your training loop to ensure "
                    "that all ranks flush their caches at the same time",
                    alloc_retries - self.n_caching_allocator_flushes)
            self.n_caching_allocator_flushes = alloc_retries

    def dump_pre_step_gradients(self, debug_fp32_grads):
        # Dump gradient norms for debugging
        for i, _ in enumerate(self.fp16_groups):
            print(f'Pre-Step Dump Norms for Group {i} FP16P, FP16G, FP32G, FP32GUC')
            for fp16_param, fp32_grad in zip(self.fp16_groups[i], debug_fp32_grads[i]):
                param_id = self.get_param_id(fp16_param)
                fp16_grad_norm = self.debug_fp16_grads[i][param_id]

                fp32_grad_norm = [float(t.data.float().norm(2)) for t in fp32_grad]
                norm_list = [fp16_grad_norm, fp32_grad_norm]
                print(f'Pre-Step Norms {i} {param_id} = {norm_list}')

    def dump_post_step_gradients(self):
        # Dump gradient norms for debugging
        for i, group in enumerate(self.fp16_groups):
            print(f'Post-Step Dump Norms for Group {i} FP16P, FP16DS, FP16FLAT, FP32FLAT')
            unflat_fp16 = self.unflatten(self.fp16_groups_flat[i], self.fp16_groups[i])
            unflat_fp32 = self.unflatten(self.fp32_partitioned_groups_flat[i], self.fp16_groups[i])
            for j, p in enumerate(self.fp16_groups[i]):
                param_id = self.get_param_id(p)
                param_norm = float(p.data.float().norm(2))
                ds_norm = float(p.ds_tensor.data.float().norm(2))

                unflat_norm = [float(t.data.float().norm(2)) for t in [unflat_fp16[j], unflat_fp32[j]]]
                norm_list = [param_norm, ds_norm] + unflat_norm
                print(f'Post-Step Norms {i} {param_id} = {norm_list}')

    @instrument_w_nvtx
    def unscale_and_clip_grads(self, sub_group_id, total_norm):
        # compute combined scale factor for this group
        combined_scale = self.loss_scale
        if self.clip_grad > 0.:
            # norm is in fact norm*scale
            clip = ((total_norm / self.loss_scale) + 1e-6) / self.clip_grad
            clip = torch.clamp(clip, min=1.0)
            combined_scale = clip * self.loss_scale

        self.fp32_partitioned_groups_flat[sub_group_id].grad.mul_(1. / combined_scale)

    def _check_overflow(self, partition_gradients=True):
        self.overflow = self.has_overflow(partition_gradients)

    # `params` is a list / generator of torch.Variable
    def has_overflow_serial(self, params, is_grad_list=False):
        for p in params:
            if p.grad is not None and self._has_inf_or_nan(p.grad.data):
                return True

        return False

    def has_overflow_partitioned_grads_serial(self):
        for i in range(len(self.fp16_groups)):
            for j, grad in enumerate(self.averaged_gradients[i]):
                if grad is not None and self._has_inf_or_nan(grad.data, j):
                    return True
        return False

    @instrument_w_nvtx
    def has_overflow(self, partition_gradients=True):
        if partition_gradients:
            with get_accelerator().stream(self.reduce_and_partition_stream):
                if hasattr(self.inf_or_nan_tracker, "logical_or_"):
                    self.inf_or_nan_tracker.logical_or_(torch.isinf(self.grad_partitions_flat_buffer).any())
                    self.inf_or_nan_tracker.logical_or_(torch.isnan(self.grad_partitions_flat_buffer).any())
                else:
                    # logical_or_ not available in older versions of pytorch
                    self.inf_or_nan_tracker += torch.isinf(self.grad_partitions_flat_buffer).any()
                    self.inf_or_nan_tracker += torch.isnan(self.grad_partitions_flat_buffer).any()
                    self.inf_or_nan_tracker = self.inf_or_nan_tracker > 0

                overflow_gpu = self.inf_or_nan_tracker.clone().to(get_accelerator().current_device_name()).to(
                    torch.uint8)
                self.inf_or_nan_tracker.zero_()

            if not get_accelerator().resolves_data_dependency():
                get_accelerator().default_stream().wait_stream(self.reduce_and_partition_stream)
            dist.all_reduce(overflow_gpu, op=dist.ReduceOp.MAX, group=self.dp_process_group)

        else:
            params = []
            for group in self.fp16_groups:
                for param in group:
                    params.append(param)

            overflow = self.has_overflow_serial(params, is_grad_list=partition_gradients)
            overflow_gpu = get_accelerator().ByteTensor([overflow])

        # Since each model parallel GPU carries only part of the model,
        # make sure overflow flag is synced across all the model parallel GPUs
        self._model_parallel_all_reduce(tensor=overflow_gpu, op=dist.ReduceOp.MAX)

        overflow = overflow_gpu[0].item()
        return bool(overflow)

    # `x` is a torch.Tensor
    @staticmethod
    def _has_inf_or_nan(x, j=None):
        try:
            # if x is half, the .float() incurs an additional deep copy, but it's necessary if
            # Pytorch's .sum() creates a one-element tensor of the same type as x
            # (which is true for some recent version of pytorch).
            cpu_sum = float(x.float().sum())
            # More efficient version that can be used if .sum() returns a Python scalar
            # cpu_sum = float(x.sum())
        except RuntimeError as instance:
            # We want to check if inst is actually an overflow exception.
            # RuntimeError could come from a different error.
            # If so, we still want the exception to propagate.
            if "value cannot be converted" not in instance.args[0]:
                raise
            return True
        else:
            if cpu_sum == float('inf') or cpu_sum == -float('inf') or cpu_sum != cpu_sum:
                return True
            return False

    def backward_prologue(self, maybe_loss_value: Any):
        """Currently only scales the loss value. Defined for consistency of naming.
        """
        if self.swap_optimizer:
            self.optimizer_swapper.pre_backward()

<<<<<<< HEAD
        return self.scale_if_loss(maybe_loss_value)

    def backward_epilogue(self):
=======
        if self.zenflow:
            self.zenflow_backward_prologue()

        see_memory_usage("Before backward", force=False)

        if self.custom_loss_scaler:
            scaled_loss = self.external_loss_scale * loss
            scaled_loss.backward()
        elif self.torch_autocast_gradscaler:
            self.torch_autocast_gradscaler.scale(loss).backward(retain_graph=retain_graph)
        else:
            self.loss_scaler.backward(loss.float(), retain_graph=retain_graph)

        if self.zenflow:
            self.zenflow_backward_epilogue()

>>>>>>> 4691bebd
        if self.swap_optimizer:
            self.optimizer_swapper.post_backward()

    def get_fp32_grad_partitions(self) -> Dict[int, Dict[int, Tensor]]:
        """get fp32 gradient partition dictionary
        accessed as grad_dict[parameter_group_index][parameter_index]
        """
        if not get_accelerator().resolves_data_dependency():
            self.reduce_and_partition_stream.synchronize()
        grad_dict = collections.defaultdict(dict)
        if self.offload_optimizer:
            for group in self.fp16_groups:
                for param_idx, param in enumerate(group):
                    group_idx, dest_offset, num_elements = self.grad_position[self.get_param_id(param)]
                    fp32_grad = self.fp32_partitioned_groups_flat[group_idx].grad.narrow(0, dest_offset, num_elements)
                    grad_dict[group_idx][param_idx] = fp32_grad
        else:
            for group_idx, group in self.averaged_gradients.items():
                for param_idx, gradient in enumerate(group):
                    grad_dict[group_idx][param_idx] = gradient.float()

        return grad_dict

    def _fp32_state_allgather(self, param, fp32_state_partition):
        reduce_buffer = torch.empty(self.partition_count * fp32_state_partition.numel(),
                                    dtype=torch.float32,
                                    device=param.device)
        my_rank = dist.get_rank(group=self.dp_process_group)
        partition = reduce_buffer.narrow(0, fp32_state_partition.numel() * my_rank, fp32_state_partition.numel())
        partition.data.copy_(fp32_state_partition.data, non_blocking=False)
        dist.all_gather_into_tensor(reduce_buffer, partition, group=self.dp_process_group)
        return reduce_buffer.narrow(0, 0, param.ds_numel).view(param.ds_shape)

    def _get_fp32_grad_state_partition(self, param, release_swap_buffers):
        if not get_accelerator().resolves_data_dependency():
            self.reduce_and_partition_stream.synchronize()

        group_idx, dest_offset, num_elements = self.grad_position[self.get_param_id(param)]
        if self.offload_optimizer:
            if self._swappable_optimizer_subgroup(group_idx):
                self._optimizer_states_and_gradient_swap_in(group_idx)

            fp32_grad = self.fp32_partitioned_groups_flat[group_idx].grad.narrow(0, dest_offset, num_elements)

            if self._swappable_optimizer_subgroup(group_idx) and release_swap_buffers:
                self._release_swap_buffers(group_idx)
        else:
            fp32_grad = self.__param_id_to_grad_partition[param.ds_id]

        return fp32_grad, group_idx

    def get_fp32_grad_for_param(self, param) -> Tensor:
        if not param.requires_grad:
            return None

        fp32_grad, _ = self._get_fp32_grad_state_partition(param=param, release_swap_buffers=True)
        fp32_grad = fp32_grad.to(get_accelerator().current_device_name()).float()
        return self._fp32_state_allgather(param, fp32_grad)

    def set_fp32_grad_for_param(self, value, param):
        if not param.requires_grad:
            return

        # if not get_accelerator().resolves_data_dependency():
        #     self.reduce_and_partition_stream.synchronize()

        # if self.offload_optimizer:
        #     group_idx, dest_offset, num_elements = self.grad_position[self.get_param_id(param)]
        #     fp32_grad = self.fp32_partitioned_groups_flat[group_idx].grad.narrow(0, dest_offset, num_elements)
        # else:
        #     fp32_grad = self.__param_id_to_grad_partition[param.ds_id]

        fp32_grad, group_idx = self._get_fp32_grad_state_partition(param=param, release_swap_buffers=False)
        # import pdb; pdb.set_trace()
        my_rank = dist.get_rank(group=self.dp_process_group)
        value_partition = value.flatten().narrow(0, fp32_grad.numel() * my_rank, fp32_grad.numel())
        fp32_grad.data.copy_(value_partition.data)

        if self._swappable_optimizer_subgroup(group_idx):
            self._writeback_swap_state(group_idx, write_opt_state=False, write_gradients=True)

    def _get_fp32_opt_state_partition(self, param, release_swap_buffers, optim_state_key=None):
        if not get_accelerator().resolves_data_dependency():
            self.reduce_and_partition_stream.synchronize()

        group_idx, dest_offset, num_elements = self.grad_position[self.get_param_id(param)]

        if self._swappable_optimizer_subgroup(group_idx):
            self._optimizer_states_and_gradient_swap_in(group_idx)

        fp32_param = self.fp32_partitioned_groups_flat[group_idx]
        if optim_state_key is None:
            fp32_opt_state = fp32_param.narrow(0, dest_offset, num_elements)
        else:
            fp32_opt_state = self.optimizer.state[fp32_param][optim_state_key].narrow(0, dest_offset, num_elements)

        if self._swappable_optimizer_subgroup(group_idx) and release_swap_buffers:
            self._release_swap_buffers(group_idx)

        return fp32_opt_state, group_idx

    def get_full_hp_param(self, param, optim_state_key=None) -> Tensor:
        if not param.requires_grad:
            return None

        # import pdb; pdb.set_trace()
        fp32_opt_state, group_idx = self._get_fp32_opt_state_partition(param,
                                                                       release_swap_buffers=True,
                                                                       optim_state_key=optim_state_key)
        fp32_opt_state = fp32_opt_state.to(get_accelerator().current_device_name())
        hp_param = self._fp32_state_allgather(param, fp32_opt_state)

        return hp_param

    def set_full_hp_param(self, value, param, optim_state_key=None):
        if not param.requires_grad:
            return

        assert value.numel(
        ) == param.ds_numel, f" Number of elements do not match: {value.numel()} != {param.ds_numel}"

        fp32_opt_state_partition, group_idx = self._get_fp32_opt_state_partition(param,
                                                                                 release_swap_buffers=False,
                                                                                 optim_state_key=optim_state_key)
        # print(f'{dist.get_rank()=}  {fp32_opt_state_partition.shape=} -------- {value.shape=}')
        # import pdb; pdb.set_trace()
        my_rank = dist.get_rank(group=self.dp_process_group)
        value_partition = value.flatten().narrow(0,
                                                 fp32_opt_state_partition.numel() * my_rank,
                                                 fp32_opt_state_partition.numel())
        fp32_opt_state_partition.data.copy_(value_partition.data)

        if self._swappable_optimizer_subgroup(group_idx):
            self._optimizer_states_and_gradient_swap_out(group_idx)

    ### Local API START ###
    def get_local_fp32_grad_for_param(self, param) -> Tensor:
        if not param.requires_grad:
            return None

        fp32_grad, _ = self._get_fp32_grad_state_partition(param=param, release_swap_buffers=True)
        fp32_grad = fp32_grad.to(get_accelerator().current_device_name()).float()
        return fp32_grad

    def set_local_grad_for_param(self, value, param):
        if not param.requires_grad:
            return

        assert value.numel() == param.ds_tensor.numel(
        ), f" Number of elements do not match: {value.numel()} != {param.ds_tensor.ds_numel}"

        # if not get_accelerator().resolves_data_dependency():
        #     self.reduce_and_partition_stream.synchronize()

        # if self.offload_optimizer:
        #     group_idx, dest_offset, num_elements = self.grad_position[self.get_param_id(param)]
        #     fp32_grad = self.fp32_partitioned_groups_flat[group_idx].grad.narrow(0, dest_offset, num_elements)
        # else:
        #     fp32_grad = self.__param_id_to_grad_partition[param.ds_id]

        if self.offload_optimizer:
            self.norm_for_param_grads[self.get_param_id(param)] = self._constant_buffered_norm2(value)

        fp32_grad, group_idx = self._get_fp32_grad_state_partition(param=param, release_swap_buffers=False)
        fp32_grad.data.copy_(value.flatten().data)

        if self._swappable_optimizer_subgroup(group_idx):
            self._writeback_swap_state(group_idx, write_opt_state=False, write_gradients=True)

    def get_local_fp32_param(self, param, optim_state_key=None) -> Tensor:
        if not param.requires_grad:
            return None
        fp32_opt_state, group_idx = self._get_fp32_opt_state_partition(param,
                                                                       release_swap_buffers=True,
                                                                       optim_state_key=optim_state_key)
        fp32_opt_state = fp32_opt_state.to(get_accelerator().current_device_name())
        return fp32_opt_state

    def set_local_hp_param(self, value, param, optim_state_key=None):
        if not param.requires_grad:
            return

        assert hasattr(param, "ds_tensor"), " The parameter does not contain the partitioned copy of the tensor."
        assert value.numel() == param.ds_tensor.numel(
        ), f" Number of elements do not match: {value.numel()} != {param.ds_tensor.ds_numel}"

        fp32_opt_state_partition, group_idx = self._get_fp32_opt_state_partition(param,
                                                                                 release_swap_buffers=False,
                                                                                 optim_state_key=optim_state_key)
        value_partition = value.flatten()
        fp32_opt_state_partition.data.copy_(value_partition.data)

        if self._swappable_optimizer_subgroup(group_idx):
            self._optimizer_states_and_gradient_swap_out(group_idx)
        # logger.info(f"[set_local_hp_param][update the params' value successfully]")

    ### Local API END ###

    ### Vectorized API BEGIN ###
    def update_fp32_grad_for_param_vectorized(self, update_func, param_list):
        params_with_grad = [p for p in param_list if p.requires_grad]
        if not params_with_grad:
            return

        if not get_accelerator().resolves_data_dependency():
            self.reduce_and_partition_stream.synchronize()

        subgroups = {}
        for p in params_with_grad:
            group_idx, dest_offset, num_elements = self.grad_position[self.get_param_id(p)]
            param_entry = (p, dest_offset, num_elements)
            if group_idx in subgroups.keys():
                subgroups[group_idx].append(param_entry)
            else:
                subgroups[group_idx] = [param_entry]

        for group_idx, group_params in subgroups.items():
            if self._swappable_optimizer_subgroup(group_idx):
                self._optimizer_states_and_gradient_swap_in(group_idx)

            for param, dest_offset, num_elements in group_params:
                if self.offload_optimizer:
                    fp32_grad_part = self.fp32_partitioned_groups_flat[group_idx].grad.narrow(
                        0, dest_offset, num_elements)
                else:
                    fp32_grad_part = self.__param_id_to_grad_partition[param.ds_id]

                fp32_grad_full = self._fp32_state_allgather(param, fp32_grad_part)
                new_fp32_grad_full = update_func(fp32_grad_full, param)
                my_rank = dist.get_rank(group=self.dp_process_group)
                value_partition = new_fp32_grad_full.flatten().narrow(0,
                                                                      fp32_grad_part.numel() * my_rank,
                                                                      fp32_grad_part.numel())
                fp32_grad_part.data.copy_(value_partition.data)

            if self._swappable_optimizer_subgroup(group_idx):
                self._writeback_swap_state(sub_group_id=group_idx, write_opt_state=False, write_gradients=True)

    ### Vectorized API END ###

    ### Device API BEGIN ###
    def get_hp_param_device(self, param, optim_state_key=None) -> torch.device:
        if not param.requires_grad:
            return None

        fp32_opt_state, _ = self._get_fp32_opt_state_partition(param,
                                                               release_swap_buffers=True,
                                                               optim_state_key=optim_state_key)
        return fp32_opt_state.device

    ### Device API END ###

    @instrument_w_nvtx
    def _partition_all_parameters(self):
        self.parameter_offload.partition_all_parameters()

    def check_overflow(self, partition_gradients=True):
        self._check_overflow(partition_gradients)

    def _update_scale(self, has_overflow=False):
        self.loss_scaler.update_scale(has_overflow)

    # Promote state so it can be retrieved or set via "fp16_optimizer_instance.state"
    def _get_state(self):
        return self.optimizer.state

    def _set_state(self, value):
        self.optimizer.state = value

    state = property(_get_state, _set_state)

    # Promote param_groups so it can be retrieved or set via "fp16_optimizer_instance.param_groups"
    # (for example, to adjust the learning rate)
    def _get_param_groups(self):
        return self.optimizer.param_groups

    def _set_param_groups(self, value):
        self.optimizer.param_groups = value
        self.trainable_param_groups = self._get_trainable_parameter_groups()

    param_groups = property(_get_param_groups, _set_param_groups)

    # Promote loss scale so it can be retrieved or set via "fp16_optimizer_instance.loss_scale"
    def _get_loss_scale(self):
        if self.custom_loss_scaler:
            return self.external_loss_scale
        else:
            return self.loss_scaler.cur_scale

    def _set_loss_scale(self, value):
        self.loss_scaler.cur_scale = value

    loss_scale = property(_get_loss_scale, _set_loss_scale)
    cur_scale = property(_get_loss_scale, _set_loss_scale)

    def _get_lean_tensors(self, padded_flattened_tensor, group_tensors, paddings):
        # Remove paddings from flattened tensor
        individual_tensors = self.unflatten(padded_flattened_tensor, group_tensors)
        lean_lengths = [t.numel() - pad for t, pad in zip(group_tensors, paddings)]
        lean_tensors = [t[:len] for t, len in zip(individual_tensors, lean_lengths)]
        #logger.info(f'rank {dist.get_rank()}: lean_tensors = {[t.numel() for t in lean_tensors]}')
        return lean_tensors

    #TODO REVISIT this for stage 3
    def get_lean_optimizer_state(self):
        # Return optimizer states after removing paddings.
        # This method assumes that each param group contains a single flattened tensor.
        optimizer_groups_state = []

        for i, group in enumerate(self.optimizer.param_groups):
            p = group['params'][0]
            lean_state = {}
            for key, value in self.optimizer.state[p].items():
                if torch.is_tensor(value):
                    padded_lens = [t.numel() for t in self.fp16_partitioned_groups[i]]
                    lean_state[key] = self._get_lean_tensors(value, self.fp16_partitioned_groups[i],
                                                             self.groups_padding[i])
                    lean_flat_len = sum([t.numel() for t in lean_state[key]])
                else:
                    lean_state[key] = value

            optimizer_groups_state.append(lean_state)

        return optimizer_groups_state

    def get_groups_without_padding(self, groups_with_padding):
        # Return group tensor after removing paddings added for alignment to DP world size.
        groups_without_padding = []
        for i, group in enumerate(groups_with_padding):
            lean_group = self._get_lean_tensors(group, self.fp16_partitioned_groups[i], self.groups_padding[i])
            groups_without_padding.append(lean_group)

        return groups_without_padding

    def _set_fp32_optimizer_param_groups(self):
        for sub_group_id, _ in enumerate(self.fp16_groups):
            param_group_id = self.sub_group_to_group_id[sub_group_id]
            self.optimizer.param_groups[param_group_id]['params'].append(
                self.fp32_partitioned_groups_flat[sub_group_id])

    def _clear_fp32_optimizer_param_groups(self):
        for param_group in self.optimizer.param_groups:
            param_group['params'] = []

    def _rigid_state_dict(self):
        state_dict = {}
        state_dict[ZERO_STAGE] = ZeroStageEnum.weights
        state_dict[LOSS_SCALER] = self.loss_scaler
        state_dict['dynamic_loss_scale'] = self.dynamic_loss_scale
        state_dict['overflow'] = self.overflow
        state_dict[PARTITION_COUNT] = self.partition_count

        self._set_fp32_optimizer_param_groups()
        state_dict[OPTIMIZER_STATE_DICT] = self.optimizer.state_dict()
        state_dict[FP32_FLAT_GROUPS] = self.fp32_partitioned_groups_flat
        self._clear_fp32_optimizer_param_groups()

        return state_dict

    def state_dict(self):
        """
        Returns a dict containing the current state of this :class:`FP16_Optimizer` instance.
        This dict contains attributes of :class:`FP16_Optimizer`, as well as the state_dict
        of the contained Pytorch optimizer.
        Example::
            checkpoint = {}
            checkpoint['model'] = model.state_dict()
            checkpoint['optimizer'] = optimizer.state_dict()
            torch.save(checkpoint, "saved.pth")
        """
        if self.elastic_checkpoint:
            raise NotImplementedError("ZeRO-3 does not yet support elastic checkpointing, please disable for now.")

        return self._rigid_state_dict()


# Restore base optimizer fp32 weights from checkpoint by:
# 1) Merging fp32 weights from checkpoints of all partitions
# 2) Extracting fp32 weights for current partition from merged weights
# 3) Using extracted weights to update base optimizer weights directly.

    def _restore_from_fp32_weights(self, all_state_dict):

        flat_local_partition = []
        for i in range(len(self.fp32_partitioned_groups_flat)):
            merged_partitions = [sd['fp32_groups'][i] for sd in all_state_dict]
            flat_local_partition.append(self._get_flattened_partition(merged_partitions))

        for current, saved in zip(self.fp32_partitioned_groups_flat, flat_local_partition):
            current.data.copy_(saved.data)

    # Restore base optimizer fp32 weights from ZeRO fp16 weights
    def _restore_from_bit16_weights(self):
        for fp16_partitions, fp32_partition in zip(self.fp16_partitioned_groups_flat,
                                                   self.fp32_partitioned_groups_flat):
            fp32_partition.data.copy_(fp16_partitions.data)

    # Refresh the fp32 master params from the fp16 copies.
    def refresh_fp32_params(self):
        self._restore_from_bit16_weights()

    # Extract flattened partition for current rank from all partitions
    def _get_flattened_partition(self, all_partition_states):
        partition_id = dist.get_rank(group=self.dp_process_group)
        alignment = dist.get_world_size(group=self.dp_process_group)

        param_partitions = [[] for _ in range(len(all_partition_states[0]))]
        for i, partition in enumerate(all_partition_states):
            for j, param in enumerate(partition):
                param_partitions[j].append(param)

        local_state_partitions = []
        for param_index, param_slices in enumerate(param_partitions):
            flattened_merged_tensor = self.flatten_dense_tensors_aligned(param_slices, alignment)
            new_partitions = self.get_data_parallel_partitions(flattened_merged_tensor)
            local_state_partitions.append(new_partitions[partition_id])

        if torch.is_tensor(local_state_partitions[0]):
            return self.flatten_dense_tensors_aligned(local_state_partitions, alignment)

        # Assume non-tensor states are not partitioned and equal across ranks, so return first one
        return local_state_partitions[0]

    # Restore base optimizer state from checkpoint by
    # 1) Merging optimizer state from checkpoints of all partitions
    # 2) Extracting optimizer state for current partition from the merged state
    # 3) Using the extracted value to directly update the base optimizer.
    def _restore_base_optimizer_state(self, all_state_dict):
        base_optimizer_group_states = []
        for i in range(len(self.optimizer.param_groups)):
            partition_states = {}
            all_partition_group_states = [sd['base_optimizer_state'][i] for sd in all_state_dict]
            for key in all_partition_group_states[0].keys():
                all_partition_states = [all_states[key] for all_states in all_partition_group_states]
                partition_states[key] = self._get_flattened_partition(all_partition_states)
            base_optimizer_group_states.append(partition_states)

        for i, group in enumerate(self.optimizer.param_groups):
            p = group['params'][0]
            for key, saved in base_optimizer_group_states[i].items():
                if torch.is_tensor(self.optimizer.state[p][key]):
                    self.optimizer.state[p][key].data.copy_(saved.data)
                else:
                    self.optimizer.state[p][key] = saved

    def _rigid_load_state_dict(self, state_dict, load_optimizer_states=True):
        # I think it should actually be ok to reload the optimizer before the model.
        self.loss_scaler = state_dict[LOSS_SCALER]
        self.dynamic_loss_scale = state_dict['dynamic_loss_scale']
        self.overflow = state_dict['overflow']

        if load_optimizer_states:
            self._set_fp32_optimizer_param_groups()
            self.optimizer.load_state_dict(state_dict[OPTIMIZER_STATE_DICT])
            self._clear_fp32_optimizer_param_groups()

        if self.swap_optimizer:
            # Purge the swapped optimizer state, it was initialized to the freshly created model and not the checkpoint
            self.optimizer_swapper.purge_state()

        if self.swap_optimizer:
            # Touch all parameters to synchronize all buffers
            timer_names = set()
            self._partition_all_parameters()
            for sub_group_id, group in enumerate(self.fp16_groups):
                self._prepare_sub_group(sub_group_id, timer_names)
                self._reassign_or_swap_out_partitioned_parameters(sub_group_id)
                self._release_sub_group(sub_group_id, timer_names)
            self._post_step(timer_names)

        # restore fp32 partitions
        for curr_param, saved_param in zip(self.fp32_partitioned_groups_flat, state_dict[FP32_FLAT_GROUPS]):
            curr_param.data.copy_(saved_param.data)

        # restore fp16 partitions from fp32
        for sub_group_id in range(len(self.fp32_partitioned_groups_flat)):
            fp32_param = self.fp32_partitioned_groups_flat[sub_group_id]
            if sum(fp32_param.size()) > 0:
                fp16_param = self.fp16_partitioned_groups_flat[sub_group_id]
                fp16_param.data.copy_(fp32_param.data)

        # update fp16 unflattened params
        for sub_group_id in range(len(self.fp16_partitioned_groups_flat)):
            updated_params = self.unflatten(self.fp16_partitioned_groups_flat[sub_group_id],
                                            self.fp16_partitioned_groups[sub_group_id])

            for partitioned_param, q in zip(self.fp16_partitioned_groups[sub_group_id], updated_params):
                partitioned_param.data = q.data

    # TODO: Support different/changing load/save DP degree.
    def load_state_dict(self,
                        state_dict_list,
                        load_optimizer_states=True,
                        load_from_fp32_weights=False,
                        checkpoint_folder=None,
                        load_serial=None,
                        param_shapes=None):
        r"""Loading a ZeRO checkpoint
        Arguments:
            state_dict_list: List of all saved ZeRO checkpoints, one for each saved partition.
                Note that the number of saved partitions may differ from number of loading partitions to support
                changing GPU count, specifically DP world size, between saving and loading checkpoints.
            load_optimizer_states: Boolean indicating whether or not to load base optimizer states
            load_from_fp32_weights: Boolean indicating whether to initialize fp32 master weights from fp32
            copies in checkpoints (no precision loss) or from model's fp16 copies (with precision loss).
        """
        """
        Loads a state_dict created by an earlier call to state_dict().
        If ``fp16_optimizer_instance`` was constructed from some ``init_optimizer``,
        whose parameters in turn came from ``model``, it is expected that the user
        will call ``model.load_state_dict()`` before
        ``fp16_optimizer_instance.load_state_dict()`` is called.
        Example::
            model = torch.nn.Linear(D_in, D_out).to(get_accelerator().device_name()).half()
            optimizer = torch.optim.SGD(model.parameters(), lr=1e-3)
            optimizer = FP16_Optimizer(optimizer, static_loss_scale = 128.0)
            ...
            checkpoint = torch.load("saved.pth")
            model.load_state_dict(checkpoint['model'])
            optimizer.load_state_dict(checkpoint['optimizer'])
        """

        if self.elastic_checkpoint:
            raise NotImplementedError("ZeRO-3 does not yet support elastic checkpointing, please disable for now.")

        if checkpoint_folder:
            self._load_universal_checkpoint(checkpoint_folder, load_optimizer_states, load_from_fp32_weights)
        else:
            self._rigid_load_state_dict(state_dict_list[dist.get_rank(group=self.dp_process_group)],
                                        load_optimizer_states=load_optimizer_states)

            # when use loading checkpoint serial, after finish loading, we need to
            # delete the temp state_dict_list variable to save memory, then trigger
            # the next rank's loading
            if load_serial is not None:
                load_serial += 1
                rank = dist.get_rank(group=self.dp_process_group)
                local_rank = dist.get_local_rank()
                del state_dict_list[rank]
                rank_end = dist.get_world_size() - 1
                if local_rank != rank_end:
                    dist.send(tensor=load_serial, dst=rank + 1)

            if len(self.persistent_parameters) > 0:
                self.persistent_parameters[0].partition(self.persistent_parameters)
                # self.persistent_parameters[0].all_gather(self.persistent_parameters) # this will be done in checkpoint_event_epilogue() so remove it to prevent double all_gather

    def _load_universal_checkpoint(self, checkpoint_folder, load_optimizer_states, load_from_fp32_weights):
        self.load_hp_checkpoint_state_from_checkpoint_dir_stage3(checkpoint_folder)

    def load_hp_checkpoint_state_from_checkpoint_dir_stage3(self, checkpoint_dir):
        """ Load optimizer and model states from the checkpoint directory. """
        checkpoint_dir = os.path.join(checkpoint_dir, "zero")
        optim_state_path = os.path.join(checkpoint_dir, "optimizer_state.pt")
        assert os.path.isfile(
            optim_state_path), f'{optim_state_path} containing optimizer global state is missing! Cannot proceed.'

        optim_sd = torch.load(optim_state_path, weights_only=False)
        self._load_global_state_stage3(optim_sd)

        # Generally the step of each optimizer file should be the same, we can obtain from any parameter.
        state_step = optim_sd[OPTIMIZER_STATE_DICT]['state'][0]['step']
        for key in ["fp32", "exp_avg", "exp_avg_sq"]:
            for sub_group_id, fp16_group in enumerate(self.fp16_groups):
                fp32_param = self.fp32_partitioned_groups_flat[sub_group_id]
                key_tensor = torch.zeros_like(fp32_param)
                offset = 0
                for param in fp16_group:
                    if param not in self.param_names:
                        raise ValueError(f"failed to find optimizer param in named params")
                    param_name = self.param_names[param]
                    key_layer_state_partition = self.load_hp_checkpoint_state(os.path.join(checkpoint_dir, param_name),
                                                                              key)
                    key_tensor.narrow(0, offset, key_layer_state_partition.numel()).copy_(key_layer_state_partition)
                    offset += key_layer_state_partition.numel()
                if key == "fp32":
                    self.fp32_partitioned_groups_flat[sub_group_id].data.copy_(key_tensor)
                    self.optimizer.state[fp32_param]['step'] = state_step
                else:
                    self.optimizer.state[fp32_param][key] = key_tensor

        for param_group in self.optimizer.param_groups:
            # Generally, the hyperparameters of each parameter should be the same, we can obtain from any parameter.
            for key, value in optim_sd[OPTIMIZER_STATE_DICT]["param_groups"][0].items():
                if key == 'params':
                    param_group['params'] = []
                else:
                    param_group[key] = value

        if self.swap_optimizer:
            # Purge the swapped optimizer state, it was initialized to the freshly created model and not the checkpoint
            self.optimizer_swapper.purge_state()

        if self.swap_optimizer:
            # Touch all parameters to synchronize all buffers
            timer_names = set()
            self._partition_all_parameters()
            for sub_group_id, group in enumerate(self.fp16_groups):
                self._prepare_sub_group(sub_group_id, timer_names)
                self._reassign_or_swap_out_partitioned_parameters(sub_group_id)
                self._release_sub_group(sub_group_id, timer_names)
            self._post_step(timer_names)

        for sub_group_id in range(len(self.fp32_partitioned_groups_flat)):
            fp32_param = self.fp32_partitioned_groups_flat[sub_group_id]
            if sum(fp32_param.size()) > 0:
                fp16_param = self.fp16_partitioned_groups_flat[sub_group_id]
                fp16_param.data.copy_(fp32_param.data)

        for sub_group_id in range(len(self.fp16_partitioned_groups_flat)):
            updated_params = self.unflatten(self.fp16_partitioned_groups_flat[sub_group_id],
                                            self.fp16_partitioned_groups[sub_group_id])

            for partitioned_param, q in zip(self.fp16_partitioned_groups[sub_group_id], updated_params):
                partitioned_param.data = q.data

    def _load_global_state_stage3(self, sd):
        self.loss_scaler = sd.get(LOSS_SCALER, self.loss_scaler)
        self.dynamic_loss_scale = sd.get('dynamic_loss_scale', self.dynamic_loss_scale)
        self.overflow = sd.get('overflow', self.overflow)

    def load_hp_checkpoint_state(self, folder, key):
        rank = dist.get_rank(group=self.dp_process_group)

        # Load tensors from files and reshape them to flat vectors
        loaded_checkpoint_state = torch.load(os.path.join(folder, f"{key}.pt"), weights_only=False).view(-1)

        # Partition the loaded data according to the local rank
        world_size = dist.get_world_size(group=self.dp_process_group)
        unpartitioned_numel = loaded_checkpoint_state.numel()
        partitioned_numel = math.ceil(unpartitioned_numel / world_size)

        if world_size * partitioned_numel != unpartitioned_numel:
            padding_size = world_size * partitioned_numel - unpartitioned_numel
            padding_tensor = torch.zeros(padding_size, dtype=loaded_checkpoint_state.dtype)
            loaded_checkpoint_state = torch.cat([loaded_checkpoint_state, padding_tensor])
        checkpoint_state_partition = loaded_checkpoint_state.narrow(0, rank * partitioned_numel, partitioned_numel)

        return checkpoint_state_partition

    def reset_swap_buffers(self):
        timer_names = set()
        for sub_group_id, group in enumerate(self.fp16_groups):
            self._prepare_sub_group(sub_group_id, timer_names)
            self._reassign_or_swap_out_partitioned_parameters(sub_group_id)
            self._release_sub_group(sub_group_id, timer_names)

    def checkpoint_event_prologue(self):
        self._partition_all_parameters()

    def checkpoint_event_epilogue(self):
        if len(self.persistent_parameters) > 0:
            self.persistent_parameters[0].all_gather(self.persistent_parameters)

    def empty_partition_cache(self):
        self.parameter_offload.empty_partition_cache()

    def offload_states(self,
                       include: Container[OffloadStateTypeEnum] = None,
                       device: OffloadDeviceEnum = OffloadDeviceEnum.cpu,
                       pin_memory: bool = True,
                       non_blocking: bool = False):
        device = device.value

        self.empty_partition_cache()

        assert self.optimizer.__class__ == deepspeed.ops.adam.fused_adam.FusedAdam, "Offloading is supported only for DeepSpeed FusedAdam."

        def needs_offload(target):
            # return True
            return target not in self.offloaded_states and (include == None or target in include)

        # HP param
        if needs_offload(OffloadStateTypeEnum.hp_params):
            if pin_memory:
                if not hasattr(self, "hp_params_pin_buffers"):
                    self.hp_params_pin_buffers = [
                        get_accelerator().pin_memory(torch.empty_like(t, device=device))
                        for t in self.fp32_partitioned_groups_flat
                    ]

                for src_tensor, dest_buf in zip(self.fp32_partitioned_groups_flat, self.hp_params_pin_buffers):
                    dest_buf.copy_(src_tensor, non_blocking=non_blocking)
                    src_tensor.data = dest_buf
            else:
                for buf in self.fp32_partitioned_groups_flat:
                    buf.data = buf.data.to(device, non_blocking=non_blocking)
            self.offloaded_states.add(OffloadStateTypeEnum.hp_params)

        # LP param
        if needs_offload(OffloadStateTypeEnum.lp_params):
            if pin_memory:
                if not hasattr(self, "lp_param_contiguous_pin_buffer"):
                    self.lp_param_contiguous_pin_buffer = get_accelerator().pin_memory(
                        torch.empty_like(self.lp_param_buffer, device=device))
                self.lp_param_contiguous_pin_buffer.copy_(self.lp_param_buffer, non_blocking=non_blocking)
                cpu_buffer = self.lp_param_contiguous_pin_buffer
            else:
                cpu_buffer = self.lp_param_buffer.to(device, non_blocking=non_blocking)

            self.lp_param_buffer.data = cpu_buffer
            for tensor, offset, tensor_numel in get_mapping_to_flat_buffer(
                [p.ds_tensor for p in self.module.parameters()]):
                tensor.data = cpu_buffer.narrow(0, offset, tensor_numel)

            self.fp16_partitioned_groups_flat.clear()
            self.offloaded_states.add(OffloadStateTypeEnum.lp_params)

        # LP grad
        if needs_offload(OffloadStateTypeEnum.lp_grads):
            if pin_memory:
                if not hasattr(self, "lp_grad_partitions_flat_pin_buffers"):
                    self.lp_grad_partitions_flat_pin_buffers = get_accelerator().pin_memory(
                        torch.empty_like(self.grad_partitions_flat_buffer, device=device))
                self.lp_grad_partitions_flat_pin_buffers.copy_(self.grad_partitions_flat_buffer,
                                                               non_blocking=non_blocking)
                self.grad_partitions_flat_buffer.data = self.lp_grad_partitions_flat_pin_buffers
            else:
                self.grad_partitions_flat_buffer.data = self.grad_partitions_flat_buffer.data.to(device)
            self.averaged_gradients = {}

            self.__param_id_to_grad_partition = {}

            self.offloaded_states.add(OffloadStateTypeEnum.lp_grads)

        # contiguous bucket
        if needs_offload(OffloadStateTypeEnum.contiguous_grad_buffer):
            for bucket in self.ipg_buckets.values():
                if bucket.buffer is not None:
                    # Record properties like shape, strides, etc. as a meta tensor
                    bucket.buffer_meta = bucket.buffer.to("meta")
                    bucket.buffer = None
                    self.offloaded_states.add(OffloadStateTypeEnum.contiguous_grad_buffer)

        # Adam
        if needs_offload(OffloadStateTypeEnum.optim_states):
            offload_adam_states(self.optimizer, device, pin_memory=pin_memory, non_blocking=non_blocking)
            self.offloaded_states.add(OffloadStateTypeEnum.optim_states)

        gc.collect()
        get_accelerator().empty_cache()

    def reload_states(self, non_blocking: bool = False):

        device = get_accelerator().current_device_name()

        # HP param
        if OffloadStateTypeEnum.hp_params in self.offloaded_states:
            if hasattr(self, "hp_params_pin_buffers"):
                for src, dest in zip(self.hp_params_pin_buffers, self.fp32_partitioned_groups_flat):
                    dest.data = src.to(device, non_blocking=non_blocking)
            else:
                for buf in self.fp32_partitioned_groups_flat:
                    buf.data = buf.data.to(device, non_blocking=non_blocking)
            self.offloaded_states.remove(OffloadStateTypeEnum.hp_params)

        # LP Param
        if OffloadStateTypeEnum.lp_params in self.offloaded_states:
            cpu_buffer = self.lp_param_contiguous_pin_buffer if hasattr(
                self, "lp_param_contiguous_pin_buffer") else self.lp_param_buffer
            self.lp_param_buffer.data = cpu_buffer.data.to(device, non_blocking=non_blocking)
            self._set_fp16_partitioned_groups_flat()

            parameter_partitions = self._get_parameter_partitions()
            for tensor, offset, tensor_numel in get_mapping_to_flat_buffer(parameter_partitions):
                tensor.data = self.lp_param_buffer.narrow(0, offset, tensor_numel)
            self.offloaded_states.remove(OffloadStateTypeEnum.lp_params)

        # LP grad
        if OffloadStateTypeEnum.lp_grads in self.offloaded_states:
            if hasattr(self, "lp_grad_partitions_flat_pin_buffers"):
                self.grad_partitions_flat_buffer.data = self.lp_grad_partitions_flat_pin_buffers.to(
                    device, non_blocking=non_blocking)
            else:
                self.grad_partitions_flat_buffer.data = self.grad_partitions_flat_buffer.data.to(
                    device, non_blocking=non_blocking)
            self.averaged_gradients = {}

            offset = 0
            all_params = list(itertools.chain.from_iterable(self.fp16_groups))
            for param in all_params:
                self.__param_id_to_grad_partition[param.ds_id] = self.grad_partitions_flat_buffer.narrow(
                    0, offset, param.partition_numel())
                offset += param.partition_numel()

            self.offloaded_states.remove(OffloadStateTypeEnum.lp_grads)

        # contiguous bucket
        if OffloadStateTypeEnum.contiguous_grad_buffer in self.offloaded_states:
            for bucket in self.ipg_buckets.values():
                if bucket.buffer_meta is not None:
                    # We don't restore the data
                    bucket.buffer = torch.empty_like(bucket.buffer_meta, device=device)

            self.offloaded_states.remove(OffloadStateTypeEnum.contiguous_grad_buffer)

        # Adam
        if OffloadStateTypeEnum.optim_states in self.offloaded_states:
            reload_adam_states(self.optimizer, device, non_blocking=non_blocking)
            self.offloaded_states.remove(OffloadStateTypeEnum.optim_states)

        if non_blocking:
            get_accelerator().synchronize()


def _handle_overflow(cpu_sum, x, i):
    import math
    rank = dist.get_rank()
    if rank == 0:
        t_i = -1
        for v_i, v in enumerate(x.data.contiguous().view(-1)):
            if not math.isfinite(float(v)):
                t_i = v_i
                break
        logger.info(f"rank {rank} detected overflow {cpu_sum} in tensor {i}:{t_i} shape {x.shape}")


def estimate_zero3_model_states_mem_needs(total_params,
                                          largest_layer_params,
                                          num_gpus_per_node=1,
                                          num_nodes=1,
                                          cpu_offload=True,
                                          cpu_offload_params=True,
                                          zero_init=True,
                                          additional_buffer_factor=1.5):

    total_gpus = num_nodes * num_gpus_per_node
    gpus_factor = 1 / num_nodes
    largest_layer_memory = (4 * largest_layer_params)

    if cpu_offload:
        if cpu_offload_params:
            gpu_mem = largest_layer_memory

            if zero_init:
                cpu_mem = total_params * 18 * gpus_factor * additional_buffer_factor
            else:
                cpu_mem = total_params * max(4 * num_gpus_per_node, 18 * gpus_factor) * additional_buffer_factor

        else:
            gpu_mem = largest_layer_memory + int(2 * total_params / total_gpus)

            if zero_init:
                cpu_mem = total_params * 16 * gpus_factor * additional_buffer_factor
            else:
                cpu_mem = total_params * max(4 * num_gpus_per_node, 16 * gpus_factor) * additional_buffer_factor
    else:
        gpu_mem = largest_layer_memory + int(18 * total_params / total_gpus)
        if zero_init:
            cpu_mem = largest_layer_params * 4 * num_gpus_per_node * additional_buffer_factor
        else:
            cpu_mem = total_params * 4 * num_gpus_per_node * additional_buffer_factor

    return int(cpu_mem), int(gpu_mem), largest_layer_memory


def model_to_params(model):
    # shared params calculated only once
    total_params = sum(dict((p.data_ptr(), p.numel()) for p in model.parameters()).values())

    largest_layer_params = 0
    for m in model.modules():
        # assuming no shared params within a single layer
        layer_params = sum(p.numel() for p in m.parameters(recurse=False))
        largest_layer_params = max(largest_layer_params, layer_params)

    return total_params, largest_layer_params


def estimate_zero3_model_states_mem_needs_all_live(model,
                                                   num_gpus_per_node=1,
                                                   num_nodes=1,
                                                   additional_buffer_factor=1.5):
    """
    Print out estimates on memory usage requirements for ZeRO 3 params, optim states and gradients
    for a given ``model`` and hardware setup.

    If you have an actual model object, use this function and everything will be derived
    automatically.

    If it's a hypothetical model, use ``estimate_zero3_model_states_mem_needs_all_cold`` where you have to pass
    the ``total_params`` and ``largest_layer_params`` explicitly.

    Args:
        - ``model``: ``nn.Module`` object
        - ``num_gpus_per_node``: how many gpus per node (defaults to 1)
        - ``num_nodes``: how many nodes (defaults to 1),
        - ``additional_buffer_factor``: estimation factor (defaults to 1.5):

    """

    total_params, largest_layer_params = model_to_params(model)

    estimate_zero3_model_states_mem_needs_all_cold(total_params=total_params,
                                                   largest_layer_params=largest_layer_params,
                                                   num_gpus_per_node=num_gpus_per_node,
                                                   num_nodes=num_nodes,
                                                   additional_buffer_factor=additional_buffer_factor)


def estimate_zero3_model_states_mem_needs_all_cold(total_params,
                                                   largest_layer_params,
                                                   num_gpus_per_node=1,
                                                   num_nodes=1,
                                                   additional_buffer_factor=1.5):
    """
    Print out estimates on memory usage requirements for ZeRO 3 params, optim states and gradients
    for a given ``model`` and hardware setup.

    If it's a hypothetical model, use this function where you have to pass
    the ``total_params`` and ``largest_layer_params`` explicitly.

    If you have an actual model object, use ``estimate_zero3_model_states_mem_needs_all_live`` and everything
    will be derived automatically.

    Args:
        - ``total_params``: total  model params
        - ``largest_layer_params``: largest layer's params
        - ``num_gpus_per_node``: how many gpus per node (defaults to 1)
        - ``num_nodes``: how many nodes (defaults to 1),
        - ``additional_buffer_factor``: estimation factor (defaults to 1.5):

    """

    def format_options(cpu_offload, cpu_offload_params, zero_init):
        enabled = []
        padded_cpu_str = f'{OffloadDeviceEnum.cpu:4}'
        param_device = padded_cpu_str if cpu_offload_params else "none"
        enabled.append(f"offload_param={param_device}")
        optimizer_device = padded_cpu_str if cpu_offload else "none"
        enabled.append(f"offload_optimizer={optimizer_device}")
        enabled.append(f"zero_init={1 if zero_init else 0}")
        return ", ".join(enabled)

    nodes_str = "nodes" if num_nodes > 1 else "node"
    gpus_str = "GPUs" if num_gpus_per_node > 1 else "GPU"
    print(
        "Estimated memory needed for params, optim states and gradients for a:\n"
        f"HW: Setup with {num_nodes} {nodes_str}, {num_gpus_per_node} {gpus_str} per node.\n"
        f"SW: Model with {int(total_params/1e6)}M total params, {int(largest_layer_params/1e6)}M largest layer params."
    )
    print("  per CPU  |  per GPU |   Options")
    for cpu_offload in [True, False]:
        for cpu_offload_params in [True, False]:
            if not cpu_offload and cpu_offload_params:
                continue
            for zero_init in [True, False]:
                cpu_mem, gpu_mem, largest_layer_memory = estimate_zero3_model_states_mem_needs(
                    total_params=total_params,
                    largest_layer_params=largest_layer_params,
                    num_gpus_per_node=num_gpus_per_node,
                    num_nodes=num_nodes,
                    cpu_offload=cpu_offload,
                    cpu_offload_params=cpu_offload_params,
                    zero_init=zero_init,
                    additional_buffer_factor=additional_buffer_factor)

                options_str = format_options(cpu_offload=cpu_offload,
                                             cpu_offload_params=cpu_offload_params,
                                             zero_init=zero_init)
                print(f" {cpu_mem/2**30:7.2f}GB | {gpu_mem/2**30:6.2f}GB | {options_str}")<|MERGE_RESOLUTION|>--- conflicted
+++ resolved
@@ -2328,28 +2328,16 @@
         if self.swap_optimizer:
             self.optimizer_swapper.pre_backward()
 
-<<<<<<< HEAD
-        return self.scale_if_loss(maybe_loss_value)
-
-    def backward_epilogue(self):
-=======
         if self.zenflow:
             self.zenflow_backward_prologue()
 
         see_memory_usage("Before backward", force=False)
-
-        if self.custom_loss_scaler:
-            scaled_loss = self.external_loss_scale * loss
-            scaled_loss.backward()
-        elif self.torch_autocast_gradscaler:
-            self.torch_autocast_gradscaler.scale(loss).backward(retain_graph=retain_graph)
-        else:
-            self.loss_scaler.backward(loss.float(), retain_graph=retain_graph)
-
+        return self.scale_if_loss(maybe_loss_value)
+
+    def backward_epilogue(self):
         if self.zenflow:
             self.zenflow_backward_epilogue()
 
->>>>>>> 4691bebd
         if self.swap_optimizer:
             self.optimizer_swapper.post_backward()
 
