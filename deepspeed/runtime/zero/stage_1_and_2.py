--- conflicted
+++ resolved
@@ -216,18 +216,14 @@
         # Issue a warning if native_reduce_scatter is enabled but won't be used
         if native_reduce_scatter and not contiguous_gradients:
             contiguous_gradients = True
-            logger.warning(
-                "native_reduce_scatter is enabled but will only be used with contiguous_gradients=True. "
-                "Setting contiguous_gradients to True."
-            )
+            logger.warning("native_reduce_scatter is enabled but will only be used with contiguous_gradients=True. "
+                           "Setting contiguous_gradients to True.")
         self.native_reduce_scatter = native_reduce_scatter and contiguous_gradients
-        
+
         # Validate that round_robin_gradients is False when native_reduce_scatter is True
         if self.native_reduce_scatter and round_robin_gradients:
-            raise ValueError(
-                "native_reduce_scatter cannot be used with round_robin_gradients=True. "
-                "Please set round_robin_gradients=False when using native_reduce_scatter."
-            )
+            raise ValueError("native_reduce_scatter cannot be used with round_robin_gradients=True. "
+                             "Please set round_robin_gradients=False when using native_reduce_scatter.")
 
         self.overlap_comm = overlap_comm
 
@@ -1036,7 +1032,6 @@
             if param.numel() > self.reduce_bucket_size:
                 self.extra_large_param_to_reduce[param.dtype] = param
             else:
-<<<<<<< HEAD
                 # Add to gradient list for later per-parameter reduce-scatter
                 # Use the original gradient tensor before any processing
                 bucket.grad_list.append((original_grad, param))
@@ -1048,20 +1043,13 @@
                     self.extra_large_param_to_reduce[param.dtype] = param
                 else:
                     # keeping the gradients contiguous to prevent memory fragmentation, and avoid flattening
-                    # In this path, grad_reduc is param.grad
                     new_grad_tensor = bucket.buffer[bucket.index].narrow(0, bucket.elements, param.numel())
-                    new_grad_tensor.copy_(grad_reduc.view(-1))
-                    grad_reduc.data = new_grad_tensor.data.view_as(grad_reduc)
-=======
-                # keeping the gradients contiguous to prevent memory fragmentation, and avoid flattening
-                new_grad_tensor = bucket.buffer[bucket.index].narrow(0, bucket.elements, param.numel())
-                new_grad_tensor.copy_(
-                    grad_reduc.view(-1) if not self.zenflow else grad_reduc.permute(
-                        *reversed(range(grad_reduc.ndim))).contiguous().view(-1))
-                grad_reduc.data = new_grad_tensor.data.view_as(grad_reduc) if (
-                    not self.zenflow or grad_reduc.dim() == 1) else new_grad_tensor.data.view_as(
-                        grad_reduc.transpose(0, 1))
->>>>>>> 1c03d1b1
+                    new_grad_tensor.copy_(
+                        grad_reduc.view(-1) if not self.zenflow else grad_reduc.permute(
+                            *reversed(range(grad_reduc.ndim))).contiguous().view(-1))
+                    grad_reduc.data = new_grad_tensor.data.view_as(grad_reduc) if (
+                        not self.zenflow or grad_reduc.dim() == 1) else new_grad_tensor.data.view_as(
+                            grad_reduc.transpose(0, 1))
 
             bucket.elements += param.numel()
 
@@ -1639,7 +1627,6 @@
 
                 # New native reduce-scatter approach: reduce each gradient individually
                 if comm_dtype in self.extra_large_param_to_reduce:
-<<<<<<< HEAD
                     # Handle extra-large parameter separately
                     extra_large_param = self.extra_large_param_to_reduce[comm_dtype]
                     extra_large_param_id = self.get_param_id(extra_large_param)
@@ -1682,32 +1669,6 @@
             elif self.contiguous_gradients:
                 # Original contiguous gradient logic
                 if comm_dtype in self.extra_large_param_to_reduce:
-                    # Handle extra-large parameter separately (same logic as native reduce-scatter)
-                    extra_large_param = self.extra_large_param_to_reduce[comm_dtype]
-                    extra_large_param_id = self.get_param_id(extra_large_param)
-
-                    # Find and process the extra-large parameter from bucket.params
-                    extra_large_found = False
-                    remaining_params = []
-
-                    for param_tuple in bucket.params:
-                        _, _, param_id = param_tuple
-                        if param_id == extra_large_param_id:
-                            # Process the extra-large parameter
-                            extra_large_grad_reduc = self.get_gradient_for_reduction(extra_large_param)
-                            self.average_tensor(extra_large_grad_reduc.view(-1), comm_dtype)
-                            extra_large_found = True
-                        else:
-                            # Keep other parameters for normal processing
-                            remaining_params.append(param_tuple)
-
-                    # Update bucket.params to exclude the processed extra-large parameter
-                    bucket.params = remaining_params
-
-                    # Clean up extra-large parameter tracking
-                    if extra_large_found:
-                        del self.extra_large_param_to_reduce[comm_dtype]
-=======
                     assert len(bucket.params) == 1, "more than 1 param in ipg bucket, this shouldn't happen"
                     _, _, param_id = bucket.params[0]
                     assert self.get_param_id(self.extra_large_param_to_reduce[comm_dtype]
@@ -1722,7 +1683,6 @@
 
                     self.average_tensor(extra_large_grad_reduc_for_average, comm_dtype)
                     del self.extra_large_param_to_reduce[comm_dtype]
->>>>>>> 1c03d1b1
                 else:
                     self.average_tensor(bucket.buffer[bucket.index].narrow(0, 0, bucket.elements), comm_dtype)
 
@@ -2207,7 +2167,7 @@
         dp_process_group = self.real_dp_process_group[group_id]
         dp_world_size = dist.get_world_size(group=dp_process_group)
         partition_id = dist.get_rank(group=dp_process_group)
-        
+
         # Get the planner for this group to understand parameter layout
         planner = self.partition_helper.planners[group_id]
 
@@ -2217,36 +2177,37 @@
         for idx, param in enumerate(self.bit16_groups[group_id]):
             param_start_offsets[param] = offset
             offset += param.numel()
-        
+
         # For each parameter, gather all shards and reconstruct
         for param_idx, param in enumerate(self.bit16_groups[group_id]):
             # Collect shards from all ranks for this parameter
             shards_to_gather = []
-            
+
             for rank in range(dp_world_size):
                 # Get the shard spec for this parameter from this rank
                 shard_spec = planner.get_shard_spec(param, rank)
-                
+
                 if shard_spec.shard_range.length > 0:
                     # This rank has a shard of this parameter
                     # Find where it is in the partitioned data
                     rank_layout = planner.layout_for_rank(rank)
-                    
+
                     # Find the offset of this shard within the rank's partition
                     shard_offset_in_partition = 0
                     for spec in rank_layout.shard_specs:
                         if spec.param is param:
                             break
                         shard_offset_in_partition += spec.shard_range.length
-                    
+
                     # Extract the shard from the partitioned data
-                    shard = partitioned_params[rank].narrow(0, shard_offset_in_partition, shard_spec.shard_range.length)
+                    shard = partitioned_params[rank].narrow(0, shard_offset_in_partition,
+                                                            shard_spec.shard_range.length)
                     shards_to_gather.append(shard)
                 else:
                     # This rank doesn't have a shard of this parameter
                     # Create empty tensor for allgather
                     shards_to_gather.append(torch.empty(0, dtype=param.dtype, device=param.device))
-            
+
             # Perform allgather for this parameter's shards
             if shards_to_gather[partition_id].numel() > 0:
                 # We have a shard to contribute
@@ -2260,18 +2221,18 @@
                         source_rank = r
                         break
                 dist.all_gather(shards_to_gather, shards_to_gather[source_rank], dp_process_group)
-            
+
             # Reconstruct the parameter from gathered shards
             reconstructed_param = []
             for rank in range(dp_world_size):
                 shard_spec = planner.get_shard_spec(param, rank)
                 if shard_spec.shard_range.length > 0:
                     reconstructed_param.append(shards_to_gather[rank])
-            
+
             if reconstructed_param:
                 # Concatenate all shards to form the complete parameter
                 full_param = torch.cat(reconstructed_param)
-                
+
                 # Copy to the appropriate location in bit16_groups_flat
                 param_offset = param_start_offsets[param]
                 self.bit16_groups_flat[group_id][param_offset:param_offset + param.numel()].copy_(full_param)
@@ -2387,7 +2348,8 @@
         if self.native_reduce_scatter:
             # Use parameter-wise allgather for native reduce-scatter mode
             for group_id in range(len(self.bit16_groups)):
-                self._all_gather_params_native_reduce_scatter(group_id, self.parallel_partitioned_bit16_groups[group_id])
+                self._all_gather_params_native_reduce_scatter(group_id,
+                                                              self.parallel_partitioned_bit16_groups[group_id])
         else:
             # Use standard allgather for contiguous partitioning
             all_gather_dp_groups(groups_flat=self.bit16_groups_flat,
@@ -2416,7 +2378,8 @@
         if self.native_reduce_scatter:
             # Use parameter-wise allgather for native reduce-scatter mode
             for group_id in range(len(self.bit16_groups)):
-                self._all_gather_params_native_reduce_scatter(group_id, self.parallel_partitioned_bit16_groups[group_id])
+                self._all_gather_params_native_reduce_scatter(group_id,
+                                                              self.parallel_partitioned_bit16_groups[group_id])
         else:
             # Use standard allgather for contiguous partitioning
             all_gather_dp_groups(groups_flat=self.bit16_groups_flat,
