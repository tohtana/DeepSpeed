--- conflicted
+++ resolved
@@ -22,12 +22,8 @@
 from deepspeed.runtime.utils import (empty_cache, see_memory_usage, inf, is_model_parallel_parameter,
                                      align_dense_tensors, all_gather_dp_groups, mask_nan_or_inf_with_val_inplace)
 from deepspeed.runtime.zero.config import ZeroStageEnum
-<<<<<<< HEAD
-from deepspeed.runtime.zero.offload_config import OffloadDeviceEnum
 from deepspeed.runtime.zero.partition_helper import PartitionHelper
-=======
 from deepspeed.runtime.zero.offload_config import OffloadDeviceEnum, OffloadStateTypeEnum
->>>>>>> 450b965e
 from deepspeed.ops.adam import DeepSpeedCPUAdam
 from deepspeed.utils import logger
 from deepspeed.utils.torch import register_grad_hook
@@ -2068,7 +2064,8 @@
     def get_all_grad_tensors(self, tensor_list, dtype):
         all_grad_tensors = []
         for i, tensor in enumerate(tensor_list):
-            grad_accum = self.get_param_gradient_attribute(tensor)
+            # grad_accum = self.get_param_gradient_attribute(tensor)
+            grad_accum = self.get_gradient_for_reduction(tensor)
             if grad_accum is None:
                 grad_accum = torch.zeros_like(tensor, dtype=dtype)
             all_grad_tensors.append(grad_accum)
@@ -2101,14 +2098,6 @@
 
         buffer_idx = 0
         for i, tensor in enumerate(tensor_list):
-<<<<<<< HEAD
-            # grad_accum = self.get_param_gradient_attribute(tensor)
-            grad_accum = self.get_gradient_for_reduction(tensor)
-            if grad_accum is None:
-                grad_accum = torch.zeros_like(tensor, dtype=dtype)
-
-            tensor = grad_accum
-=======
             grad_accum = self.all_grad_tensors[param_group_idx][i]
             if getattr(tensor, 'use_muon', False) and 'muon' in self.optimizer.__class__.__name__.lower():
                 assert tensor.ndim > 1, f"if use muon, then tensor dim > 1, got {tensor.size()}"
@@ -2120,19 +2109,6 @@
                 torch.narrow(self.optimizer.state[flatten_copy]["momentum_buffer"], 0, buffer_idx,
                              tensor.numel()).data.copy_(buffer.view(-1).data)
             tensor = grad_accum
-            num_elements = tensor.numel()
-            buffer_idx += num_elements
-            tensor_offset = 0
-
-            # we need to offset to get to the right element
-            if i == 0 and first_offset > 0:
-                tensor_offset = first_offset
-                num_elements = num_elements - tensor_offset
-
-            # we dont need all elements of the tensor
-            if num_elements > (partition_size - current_size):
-                num_elements = partition_size - current_size
->>>>>>> 450b965e
 
             # For native_reduce_scatter, the gradient is already partitioned
             # Skip slicing logic and use the tensor directly
@@ -2142,6 +2118,7 @@
             else:
                 num_elements = tensor.numel()
                 tensor_offset = 0
+                buffer_idx += num_elements
 
                 # we need to offset to get to the right element
                 if i == 0 and first_offset > 0:
